%YAML 1.1
%TAG !u! tag:unity3d.com,2011:
--- !u!29 &1
OcclusionCullingSettings:
  m_ObjectHideFlags: 0
  serializedVersion: 2
  m_OcclusionBakeSettings:
    smallestOccluder: 5
    smallestHole: 0.25
    backfaceThreshold: 100
  m_SceneGUID: 00000000000000000000000000000000
  m_OcclusionCullingData: {fileID: 0}
--- !u!104 &2
RenderSettings:
  m_ObjectHideFlags: 0
  serializedVersion: 8
  m_Fog: 0
  m_FogColor: {r: 0.5, g: 0.5, b: 0.5, a: 1}
  m_FogMode: 3
  m_FogDensity: 0.01
  m_LinearFogStart: 0
  m_LinearFogEnd: 300
  m_AmbientSkyColor: {r: 0.212, g: 0.227, b: 0.259, a: 1}
  m_AmbientEquatorColor: {r: 0.114, g: 0.125, b: 0.133, a: 1}
  m_AmbientGroundColor: {r: 0.047, g: 0.043, b: 0.035, a: 1}
  m_AmbientIntensity: 1
  m_AmbientMode: 3
  m_SubtractiveShadowColor: {r: 0.42, g: 0.478, b: 0.627, a: 1}
  m_SkyboxMaterial: {fileID: 0}
  m_HaloStrength: 0.5
  m_FlareStrength: 1
  m_FlareFadeSpeed: 3
  m_HaloTexture: {fileID: 0}
  m_SpotCookie: {fileID: 10001, guid: 0000000000000000e000000000000000, type: 0}
  m_DefaultReflectionMode: 0
  m_DefaultReflectionResolution: 128
  m_ReflectionBounces: 1
  m_ReflectionIntensity: 1
  m_CustomReflection: {fileID: 0}
  m_Sun: {fileID: 0}
  m_IndirectSpecularColor: {r: 0, g: 0, b: 0, a: 1}
--- !u!157 &3
LightmapSettings:
  m_ObjectHideFlags: 0
  serializedVersion: 11
  m_GIWorkflowMode: 1
  m_GISettings:
    serializedVersion: 2
    m_BounceScale: 1
    m_IndirectOutputScale: 1
    m_AlbedoBoost: 1
    m_TemporalCoherenceThreshold: 1
    m_EnvironmentLightingMode: 0
    m_EnableBakedLightmaps: 0
    m_EnableRealtimeLightmaps: 0
  m_LightmapEditorSettings:
    serializedVersion: 9
    m_Resolution: 2
    m_BakeResolution: 40
    m_TextureWidth: 1024
    m_TextureHeight: 1024
    m_AO: 0
    m_AOMaxDistance: 1
    m_CompAOExponent: 1
    m_CompAOExponentDirect: 0
    m_Padding: 2
    m_LightmapParameters: {fileID: 0}
    m_LightmapsBakeMode: 1
    m_TextureCompression: 1
    m_FinalGather: 0
    m_FinalGatherFiltering: 1
    m_FinalGatherRayCount: 256
    m_ReflectionCompression: 2
    m_MixedBakeMode: 2
    m_BakeBackend: 0
    m_PVRSampling: 1
    m_PVRDirectSampleCount: 32
    m_PVRSampleCount: 500
    m_PVRBounces: 2
    m_PVRFilterTypeDirect: 0
    m_PVRFilterTypeIndirect: 0
    m_PVRFilterTypeAO: 0
    m_PVRFilteringMode: 1
    m_PVRCulling: 1
    m_PVRFilteringGaussRadiusDirect: 1
    m_PVRFilteringGaussRadiusIndirect: 5
    m_PVRFilteringGaussRadiusAO: 2
    m_PVRFilteringAtrousPositionSigmaDirect: 0.5
    m_PVRFilteringAtrousPositionSigmaIndirect: 2
    m_PVRFilteringAtrousPositionSigmaAO: 1
    m_ShowResolutionOverlay: 1
  m_LightingDataAsset: {fileID: 0}
  m_UseShadowmask: 1
--- !u!196 &4
NavMeshSettings:
  serializedVersion: 2
  m_ObjectHideFlags: 0
  m_BuildSettings:
    serializedVersion: 2
    agentTypeID: 0
    agentRadius: 0.5
    agentHeight: 2
    agentSlope: 45
    agentClimb: 0.4
    ledgeDropHeight: 0
    maxJumpAcrossDistance: 0
    minRegionArea: 2
    manualCellSize: 0
    cellSize: 0.16666667
    manualTileSize: 0
    tileSize: 256
    accuratePlacement: 0
    debug:
      m_Flags: 0
  m_NavMeshData: {fileID: 0}
--- !u!1 &42112519
GameObject:
  m_ObjectHideFlags: 0
  m_PrefabParentObject: {fileID: 1880881092829446, guid: b682b91d8605c534b8865614730f3882,
    type: 2}
  m_PrefabInternal: {fileID: 0}
  serializedVersion: 5
  m_Component:
  - component: {fileID: 42112522}
  - component: {fileID: 42112521}
  - component: {fileID: 42112520}
  m_Layer: 5
  m_Name: Song
  m_TagString: Untagged
  m_Icon: {fileID: 0}
  m_NavMeshLayer: 0
  m_StaticEditorFlags: 0
  m_IsActive: 1
--- !u!114 &42112520
MonoBehaviour:
  m_ObjectHideFlags: 0
  m_PrefabParentObject: {fileID: 114282693163670202, guid: b682b91d8605c534b8865614730f3882,
    type: 2}
  m_PrefabInternal: {fileID: 0}
  m_GameObject: {fileID: 42112519}
  m_Enabled: 1
  m_EditorHideFlags: 0
  m_Script: {fileID: 708705254, guid: f70555f144d8491a825f0804e09c671c, type: 3}
  m_Name: 
  m_EditorClassIdentifier: 
  m_Material: {fileID: 0}
  m_Color: {r: 1, g: 1, b: 1, a: 1}
  m_RaycastTarget: 1
  m_OnCullStateChanged:
    m_PersistentCalls:
      m_Calls: []
    m_TypeName: UnityEngine.UI.MaskableGraphic+CullStateChangedEvent, UnityEngine.UI,
      Version=1.0.0.0, Culture=neutral, PublicKeyToken=null
  m_FontData:
    m_Font: {fileID: 10102, guid: 0000000000000000e000000000000000, type: 0}
    m_FontSize: 40
    m_FontStyle: 0
    m_BestFit: 0
    m_MinSize: 4
    m_MaxSize: 40
    m_Alignment: 2
    m_AlignByGeometry: 0
    m_RichText: 1
    m_HorizontalOverflow: 0
    m_VerticalOverflow: 0
    m_LineSpacing: 1
  m_Text: People say ft. Paije - 2/3
--- !u!222 &42112521
CanvasRenderer:
  m_ObjectHideFlags: 0
  m_PrefabParentObject: {fileID: 222703251215906916, guid: b682b91d8605c534b8865614730f3882,
    type: 2}
  m_PrefabInternal: {fileID: 0}
  m_GameObject: {fileID: 42112519}
--- !u!224 &42112522
RectTransform:
  m_ObjectHideFlags: 0
  m_PrefabParentObject: {fileID: 224958024624923370, guid: b682b91d8605c534b8865614730f3882,
    type: 2}
  m_PrefabInternal: {fileID: 0}
  m_GameObject: {fileID: 42112519}
  m_LocalRotation: {x: -0, y: -0, z: -0, w: 1}
  m_LocalPosition: {x: 0, y: 0, z: 0}
  m_LocalScale: {x: 0.7643436, y: 0.764344, z: 0.764344}
  m_Children: []
  m_Father: {fileID: 66364957}
  m_RootOrder: 1
  m_LocalEulerAnglesHint: {x: 0, y: 0, z: 0}
  m_AnchorMin: {x: 0.5, y: 0.5}
  m_AnchorMax: {x: 0.5, y: 0.5}
  m_AnchoredPosition: {x: 589.1, y: -545.1}
  m_SizeDelta: {x: 675.6, y: 120}
  m_Pivot: {x: 0.5, y: 0.5}
--- !u!1 &66364956
GameObject:
  m_ObjectHideFlags: 0
  m_PrefabParentObject: {fileID: 1473871116841328, guid: b682b91d8605c534b8865614730f3882,
    type: 2}
  m_PrefabInternal: {fileID: 0}
  serializedVersion: 5
  m_Component:
  - component: {fileID: 66364957}
  m_Layer: 5
  m_Name: Trackplaying
  m_TagString: Untagged
  m_Icon: {fileID: 0}
  m_NavMeshLayer: 0
  m_StaticEditorFlags: 0
  m_IsActive: 1
--- !u!224 &66364957
RectTransform:
  m_ObjectHideFlags: 0
  m_PrefabParentObject: {fileID: 224247840315068568, guid: b682b91d8605c534b8865614730f3882,
    type: 2}
  m_PrefabInternal: {fileID: 0}
  m_GameObject: {fileID: 66364956}
  m_LocalRotation: {x: 0, y: 0, z: 0, w: 1}
  m_LocalPosition: {x: 0, y: 0, z: 0}
  m_LocalScale: {x: 1, y: 1, z: 1}
  m_Children:
  - {fileID: 1541297603}
  - {fileID: 42112522}
  m_Father: {fileID: 936137211}
  m_RootOrder: 3
  m_LocalEulerAnglesHint: {x: 0, y: 0, z: 0}
  m_AnchorMin: {x: 0.5, y: 0.5}
  m_AnchorMax: {x: 0.5, y: 0.5}
  m_AnchoredPosition: {x: 0, y: 0}
  m_SizeDelta: {x: 100, y: 100}
  m_Pivot: {x: 0.5, y: 0.5}
--- !u!1 &83573690
GameObject:
  m_ObjectHideFlags: 0
  m_PrefabParentObject: {fileID: 1750157135954088, guid: b682b91d8605c534b8865614730f3882,
    type: 2}
  m_PrefabInternal: {fileID: 0}
  serializedVersion: 5
  m_Component:
  - component: {fileID: 83573691}
  - component: {fileID: 83573694}
  - component: {fileID: 83573693}
  - component: {fileID: 83573692}
  m_Layer: 5
  m_Name: Kill Enemy Button
  m_TagString: Untagged
  m_Icon: {fileID: 0}
  m_NavMeshLayer: 0
  m_StaticEditorFlags: 0
  m_IsActive: 1
--- !u!224 &83573691
RectTransform:
  m_ObjectHideFlags: 0
  m_PrefabParentObject: {fileID: 224345870707760620, guid: b682b91d8605c534b8865614730f3882,
    type: 2}
  m_PrefabInternal: {fileID: 0}
  m_GameObject: {fileID: 83573690}
  m_LocalRotation: {x: -0, y: -0, z: -0, w: 1}
  m_LocalPosition: {x: 0, y: 0, z: 0}
  m_LocalScale: {x: 1, y: 1, z: 1}
  m_Children:
  - {fileID: 1587189705}
  m_Father: {fileID: 1727973541}
  m_RootOrder: 5
  m_LocalEulerAnglesHint: {x: 0, y: 0, z: 0}
  m_AnchorMin: {x: 0.5, y: 0.5}
  m_AnchorMax: {x: 0.5, y: 0.5}
  m_AnchoredPosition: {x: 0, y: -300}
  m_SizeDelta: {x: 300, y: 60}
  m_Pivot: {x: 0.5, y: 0.5}
--- !u!114 &83573692
MonoBehaviour:
  m_ObjectHideFlags: 0
  m_PrefabParentObject: {fileID: 114959278215276392, guid: b682b91d8605c534b8865614730f3882,
    type: 2}
  m_PrefabInternal: {fileID: 0}
  m_GameObject: {fileID: 83573690}
  m_Enabled: 1
  m_EditorHideFlags: 0
  m_Script: {fileID: 1392445389, guid: f70555f144d8491a825f0804e09c671c, type: 3}
  m_Name: 
  m_EditorClassIdentifier: 
  m_Navigation:
    m_Mode: 3
    m_SelectOnUp: {fileID: 0}
    m_SelectOnDown: {fileID: 0}
    m_SelectOnLeft: {fileID: 0}
    m_SelectOnRight: {fileID: 0}
  m_Transition: 1
  m_Colors:
    m_NormalColor: {r: 1, g: 1, b: 1, a: 1}
    m_HighlightedColor: {r: 0.9607843, g: 0.9607843, b: 0.9607843, a: 1}
    m_PressedColor: {r: 0.78431374, g: 0.78431374, b: 0.78431374, a: 1}
    m_DisabledColor: {r: 0.78431374, g: 0.78431374, b: 0.78431374, a: 0.5019608}
    m_ColorMultiplier: 1
    m_FadeDuration: 0.1
  m_SpriteState:
    m_HighlightedSprite: {fileID: 0}
    m_PressedSprite: {fileID: 0}
    m_DisabledSprite: {fileID: 0}
  m_AnimationTriggers:
    m_NormalTrigger: Normal
    m_HighlightedTrigger: Highlighted
    m_PressedTrigger: Pressed
    m_DisabledTrigger: Disabled
  m_Interactable: 1
  m_TargetGraphic: {fileID: 83573693}
  m_OnClick:
    m_PersistentCalls:
      m_Calls:
      - m_Target: {fileID: 1166183445}
        m_MethodName: Death
        m_Mode: 1
        m_Arguments:
          m_ObjectArgument: {fileID: 0}
          m_ObjectArgumentAssemblyTypeName: UnityEngine.Object, UnityEngine
          m_IntArgument: 0
          m_FloatArgument: 0
          m_StringArgument: 
          m_BoolArgument: 0
        m_CallState: 2
    m_TypeName: UnityEngine.UI.Button+ButtonClickedEvent, UnityEngine.UI, Version=1.0.0.0,
      Culture=neutral, PublicKeyToken=null
--- !u!114 &83573693
MonoBehaviour:
  m_ObjectHideFlags: 0
  m_PrefabParentObject: {fileID: 114117980078272412, guid: b682b91d8605c534b8865614730f3882,
    type: 2}
  m_PrefabInternal: {fileID: 0}
  m_GameObject: {fileID: 83573690}
  m_Enabled: 1
  m_EditorHideFlags: 0
  m_Script: {fileID: -765806418, guid: f70555f144d8491a825f0804e09c671c, type: 3}
  m_Name: 
  m_EditorClassIdentifier: 
  m_Material: {fileID: 0}
  m_Color: {r: 1, g: 1, b: 1, a: 1}
  m_RaycastTarget: 1
  m_OnCullStateChanged:
    m_PersistentCalls:
      m_Calls: []
    m_TypeName: UnityEngine.UI.MaskableGraphic+CullStateChangedEvent, UnityEngine.UI,
      Version=1.0.0.0, Culture=neutral, PublicKeyToken=null
  m_Sprite: {fileID: 10905, guid: 0000000000000000f000000000000000, type: 0}
  m_Type: 1
  m_PreserveAspect: 0
  m_FillCenter: 1
  m_FillMethod: 4
  m_FillAmount: 1
  m_FillClockwise: 1
  m_FillOrigin: 0
--- !u!222 &83573694
CanvasRenderer:
  m_ObjectHideFlags: 0
  m_PrefabParentObject: {fileID: 222955330536889872, guid: b682b91d8605c534b8865614730f3882,
    type: 2}
  m_PrefabInternal: {fileID: 0}
  m_GameObject: {fileID: 83573690}
--- !u!1 &147712925
GameObject:
  m_ObjectHideFlags: 0
  m_PrefabParentObject: {fileID: 1263785476894292, guid: b682b91d8605c534b8865614730f3882,
    type: 2}
  m_PrefabInternal: {fileID: 0}
  serializedVersion: 5
  m_Component:
  - component: {fileID: 147712926}
  - component: {fileID: 147712929}
  - component: {fileID: 147712928}
  - component: {fileID: 147712927}
  m_Layer: 5
  m_Name: Add 100 Coins Button
  m_TagString: Untagged
  m_Icon: {fileID: 0}
  m_NavMeshLayer: 0
  m_StaticEditorFlags: 0
  m_IsActive: 1
--- !u!224 &147712926
RectTransform:
  m_ObjectHideFlags: 0
  m_PrefabParentObject: {fileID: 224830579610062210, guid: b682b91d8605c534b8865614730f3882,
    type: 2}
  m_PrefabInternal: {fileID: 0}
  m_GameObject: {fileID: 147712925}
  m_LocalRotation: {x: -0, y: -0, z: -0, w: 1}
  m_LocalPosition: {x: 0, y: 0, z: 0}
  m_LocalScale: {x: 1, y: 1, z: 1}
  m_Children:
  - {fileID: 481822272}
  m_Father: {fileID: 1727973541}
  m_RootOrder: 0
  m_LocalEulerAnglesHint: {x: 0, y: 0, z: 0}
  m_AnchorMin: {x: 0.5, y: 0.5}
  m_AnchorMax: {x: 0.5, y: 0.5}
  m_AnchoredPosition: {x: 0, y: 0}
  m_SizeDelta: {x: 300, y: 60}
  m_Pivot: {x: 0.5, y: 0.5}
--- !u!114 &147712927
MonoBehaviour:
  m_ObjectHideFlags: 0
  m_PrefabParentObject: {fileID: 114822245308502918, guid: b682b91d8605c534b8865614730f3882,
    type: 2}
  m_PrefabInternal: {fileID: 0}
  m_GameObject: {fileID: 147712925}
  m_Enabled: 1
  m_EditorHideFlags: 0
  m_Script: {fileID: 1392445389, guid: f70555f144d8491a825f0804e09c671c, type: 3}
  m_Name: 
  m_EditorClassIdentifier: 
  m_Navigation:
    m_Mode: 3
    m_SelectOnUp: {fileID: 0}
    m_SelectOnDown: {fileID: 0}
    m_SelectOnLeft: {fileID: 0}
    m_SelectOnRight: {fileID: 0}
  m_Transition: 1
  m_Colors:
    m_NormalColor: {r: 1, g: 1, b: 1, a: 1}
    m_HighlightedColor: {r: 0.9607843, g: 0.9607843, b: 0.9607843, a: 1}
    m_PressedColor: {r: 0.78431374, g: 0.78431374, b: 0.78431374, a: 1}
    m_DisabledColor: {r: 0.78431374, g: 0.78431374, b: 0.78431374, a: 0.5019608}
    m_ColorMultiplier: 1
    m_FadeDuration: 0.1
  m_SpriteState:
    m_HighlightedSprite: {fileID: 0}
    m_PressedSprite: {fileID: 0}
    m_DisabledSprite: {fileID: 0}
  m_AnimationTriggers:
    m_NormalTrigger: Normal
    m_HighlightedTrigger: Highlighted
    m_PressedTrigger: Pressed
    m_DisabledTrigger: Disabled
  m_Interactable: 1
  m_TargetGraphic: {fileID: 147712928}
  m_OnClick:
    m_PersistentCalls:
      m_Calls:
      - m_Target: {fileID: 558595022}
        m_MethodName: ChangeCoinAmount
        m_Mode: 4
        m_Arguments:
          m_ObjectArgument: {fileID: 0}
          m_ObjectArgumentAssemblyTypeName: UnityEngine.Object, UnityEngine
          m_IntArgument: 100
          m_FloatArgument: 100
          m_StringArgument: 
          m_BoolArgument: 0
        m_CallState: 2
    m_TypeName: UnityEngine.UI.Button+ButtonClickedEvent, UnityEngine.UI, Version=1.0.0.0,
      Culture=neutral, PublicKeyToken=null
--- !u!114 &147712928
MonoBehaviour:
  m_ObjectHideFlags: 0
  m_PrefabParentObject: {fileID: 114094654298948506, guid: b682b91d8605c534b8865614730f3882,
    type: 2}
  m_PrefabInternal: {fileID: 0}
  m_GameObject: {fileID: 147712925}
  m_Enabled: 1
  m_EditorHideFlags: 0
  m_Script: {fileID: -765806418, guid: f70555f144d8491a825f0804e09c671c, type: 3}
  m_Name: 
  m_EditorClassIdentifier: 
  m_Material: {fileID: 0}
  m_Color: {r: 1, g: 1, b: 1, a: 1}
  m_RaycastTarget: 1
  m_OnCullStateChanged:
    m_PersistentCalls:
      m_Calls: []
    m_TypeName: UnityEngine.UI.MaskableGraphic+CullStateChangedEvent, UnityEngine.UI,
      Version=1.0.0.0, Culture=neutral, PublicKeyToken=null
  m_Sprite: {fileID: 10905, guid: 0000000000000000f000000000000000, type: 0}
  m_Type: 1
  m_PreserveAspect: 0
  m_FillCenter: 1
  m_FillMethod: 4
  m_FillAmount: 1
  m_FillClockwise: 1
  m_FillOrigin: 0
--- !u!222 &147712929
CanvasRenderer:
  m_ObjectHideFlags: 0
  m_PrefabParentObject: {fileID: 222641588387923924, guid: b682b91d8605c534b8865614730f3882,
    type: 2}
  m_PrefabInternal: {fileID: 0}
  m_GameObject: {fileID: 147712925}
--- !u!1 &159012048
GameObject:
  m_ObjectHideFlags: 0
  m_PrefabParentObject: {fileID: 1082208084658536, guid: b682b91d8605c534b8865614730f3882,
    type: 2}
  m_PrefabInternal: {fileID: 0}
  serializedVersion: 5
  m_Component:
  - component: {fileID: 159012051}
  - component: {fileID: 159012050}
  - component: {fileID: 159012049}
  m_Layer: 5
  m_Name: Coins Text
  m_TagString: Untagged
  m_Icon: {fileID: 0}
  m_NavMeshLayer: 0
  m_StaticEditorFlags: 0
  m_IsActive: 1
--- !u!114 &159012049
MonoBehaviour:
  m_ObjectHideFlags: 0
  m_PrefabParentObject: {fileID: 114356436051531856, guid: b682b91d8605c534b8865614730f3882,
    type: 2}
  m_PrefabInternal: {fileID: 0}
  m_GameObject: {fileID: 159012048}
  m_Enabled: 1
  m_EditorHideFlags: 0
  m_Script: {fileID: 708705254, guid: f70555f144d8491a825f0804e09c671c, type: 3}
  m_Name: 
  m_EditorClassIdentifier: 
  m_Material: {fileID: 0}
  m_Color: {r: 1, g: 1, b: 1, a: 1}
  m_RaycastTarget: 1
  m_OnCullStateChanged:
    m_PersistentCalls:
      m_Calls: []
    m_TypeName: UnityEngine.UI.MaskableGraphic+CullStateChangedEvent, UnityEngine.UI,
      Version=1.0.0.0, Culture=neutral, PublicKeyToken=null
  m_FontData:
    m_Font: {fileID: 10102, guid: 0000000000000000e000000000000000, type: 0}
    m_FontSize: 50
    m_FontStyle: 0
    m_BestFit: 0
    m_MinSize: 5
    m_MaxSize: 55
    m_Alignment: 5
    m_AlignByGeometry: 0
    m_RichText: 1
    m_HorizontalOverflow: 0
    m_VerticalOverflow: 0
    m_LineSpacing: 1
  m_Text: 500
--- !u!222 &159012050
CanvasRenderer:
  m_ObjectHideFlags: 0
  m_PrefabParentObject: {fileID: 222622916629796208, guid: b682b91d8605c534b8865614730f3882,
    type: 2}
  m_PrefabInternal: {fileID: 0}
  m_GameObject: {fileID: 159012048}
--- !u!224 &159012051
RectTransform:
  m_ObjectHideFlags: 0
  m_PrefabParentObject: {fileID: 224224453970802036, guid: b682b91d8605c534b8865614730f3882,
    type: 2}
  m_PrefabInternal: {fileID: 0}
  m_GameObject: {fileID: 159012048}
  m_LocalRotation: {x: -0, y: -0, z: -0, w: 1}
  m_LocalPosition: {x: 0, y: 0, z: 0}
  m_LocalScale: {x: 0.6959096, y: 0.6959096, z: 0.6959096}
  m_Children: []
  m_Father: {fileID: 1341345102}
  m_RootOrder: 2
  m_LocalEulerAnglesHint: {x: 0, y: 0, z: 0}
  m_AnchorMin: {x: 0.5, y: 0.5}
  m_AnchorMax: {x: 0.5, y: 0.5}
  m_AnchoredPosition: {x: -31.191456, y: 25.662739}
  m_SizeDelta: {x: 205, y: 60}
  m_Pivot: {x: 0.5, y: 0.5}
--- !u!1 &221497453
GameObject:
  m_ObjectHideFlags: 0
  m_PrefabParentObject: {fileID: 0}
  m_PrefabInternal: {fileID: 0}
  serializedVersion: 5
  m_Component:
  - component: {fileID: 221497455}
  - component: {fileID: 221497454}
  m_Layer: 0
  m_Name: Enemy Spawner
  m_TagString: Untagged
  m_Icon: {fileID: 0}
  m_NavMeshLayer: 0
  m_StaticEditorFlags: 0
  m_IsActive: 1
--- !u!114 &221497454
MonoBehaviour:
  m_ObjectHideFlags: 0
  m_PrefabParentObject: {fileID: 0}
  m_PrefabInternal: {fileID: 0}
  m_GameObject: {fileID: 221497453}
  m_Enabled: 1
  m_EditorHideFlags: 0
  m_Script: {fileID: 11500000, guid: caf8e264f28b030498095e757b2ed629, type: 3}
  m_Name: 
  m_EditorClassIdentifier: 
  m_EnemyContainer: {fileID: 221497455}
  m_Enemies:
  - {fileID: 114768752582060182, guid: 6070b2b6ce613c74ca956f892c914407, type: 2}
  SpawnedEnemies: []
--- !u!4 &221497455
Transform:
  m_ObjectHideFlags: 0
  m_PrefabParentObject: {fileID: 0}
  m_PrefabInternal: {fileID: 0}
  m_GameObject: {fileID: 221497453}
  m_LocalRotation: {x: 0, y: 0, z: 0, w: 1}
  m_LocalPosition: {x: -1.2, y: 0.1, z: 0}
  m_LocalScale: {x: 1, y: 1, z: 1}
  m_Children: []
  m_Father: {fileID: 0}
  m_RootOrder: 4
  m_LocalEulerAnglesHint: {x: 0, y: 0, z: 0}
--- !u!1 &233612223
GameObject:
  m_ObjectHideFlags: 0
  m_PrefabParentObject: {fileID: 0}
  m_PrefabInternal: {fileID: 0}
  serializedVersion: 5
  m_Component:
  - component: {fileID: 233612224}
  - component: {fileID: 233612225}
  m_Layer: 0
  m_Name: Keys
  m_TagString: Untagged
  m_Icon: {fileID: 0}
  m_NavMeshLayer: 0
  m_StaticEditorFlags: 0
  m_IsActive: 1
--- !u!4 &233612224
Transform:
  m_ObjectHideFlags: 0
  m_PrefabParentObject: {fileID: 0}
  m_PrefabInternal: {fileID: 0}
  m_GameObject: {fileID: 233612223}
  m_LocalRotation: {x: -0, y: -0, z: -0, w: 1}
  m_LocalPosition: {x: 0, y: 0, z: 0}
  m_LocalScale: {x: 1, y: 1, z: 1}
  m_Children: []
  m_Father: {fileID: 1001039279}
  m_RootOrder: 3
  m_LocalEulerAnglesHint: {x: 0, y: 0, z: 0}
--- !u!82 &233612225
AudioSource:
  m_ObjectHideFlags: 0
  m_PrefabParentObject: {fileID: 0}
  m_PrefabInternal: {fileID: 0}
  m_GameObject: {fileID: 233612223}
  m_Enabled: 1
  serializedVersion: 4
  OutputAudioMixerGroup: {fileID: 0}
  m_audioClip: {fileID: 0}
  m_PlayOnAwake: 1
  m_Volume: 1
  m_Pitch: 1
  Loop: 0
  Mute: 0
  Spatialize: 0
  SpatializePostEffects: 0
  Priority: 128
  DopplerLevel: 1
  MinDistance: 1
  MaxDistance: 500
  Pan2D: 0
  rolloffMode: 0
  BypassEffects: 0
  BypassListenerEffects: 0
  BypassReverbZones: 0
  rolloffCustomCurve:
    serializedVersion: 2
    m_Curve:
    - serializedVersion: 2
      time: 0
      value: 1
      inSlope: 0
      outSlope: 0
      tangentMode: 0
    - serializedVersion: 2
      time: 1
      value: 0
      inSlope: 0
      outSlope: 0
      tangentMode: 0
    m_PreInfinity: 2
    m_PostInfinity: 2
    m_RotationOrder: 4
  panLevelCustomCurve:
    serializedVersion: 2
    m_Curve:
    - serializedVersion: 2
      time: 0
      value: 0
      inSlope: 0
      outSlope: 0
      tangentMode: 0
    m_PreInfinity: 2
    m_PostInfinity: 2
    m_RotationOrder: 0
  spreadCustomCurve:
    serializedVersion: 2
    m_Curve:
    - serializedVersion: 2
      time: 0
      value: 0
      inSlope: 0
      outSlope: 0
      tangentMode: 0
    m_PreInfinity: 2
    m_PostInfinity: 2
    m_RotationOrder: 0
  reverbZoneMixCustomCurve:
    serializedVersion: 2
    m_Curve:
    - serializedVersion: 2
      time: 0
      value: 1
      inSlope: 0
      outSlope: 0
      tangentMode: 0
    m_PreInfinity: 2
    m_PostInfinity: 2
    m_RotationOrder: 0
--- !u!1 &261906222
GameObject:
  m_ObjectHideFlags: 0
  m_PrefabParentObject: {fileID: 1967752631152656, guid: b682b91d8605c534b8865614730f3882,
    type: 2}
  m_PrefabInternal: {fileID: 0}
  serializedVersion: 5
  m_Component:
  - component: {fileID: 261906223}
  - component: {fileID: 261906225}
  - component: {fileID: 261906224}
  m_Layer: 5
  m_Name: Text
  m_TagString: Untagged
  m_Icon: {fileID: 0}
  m_NavMeshLayer: 0
  m_StaticEditorFlags: 0
  m_IsActive: 1
--- !u!224 &261906223
RectTransform:
  m_ObjectHideFlags: 0
  m_PrefabParentObject: {fileID: 224464789075165970, guid: b682b91d8605c534b8865614730f3882,
    type: 2}
  m_PrefabInternal: {fileID: 0}
  m_GameObject: {fileID: 261906222}
  m_LocalRotation: {x: 0, y: 0, z: 0, w: 1}
  m_LocalPosition: {x: 0, y: 0, z: 0}
  m_LocalScale: {x: 1, y: 1, z: 1}
  m_Children: []
  m_Father: {fileID: 1914490795}
  m_RootOrder: 0
  m_LocalEulerAnglesHint: {x: 0, y: 0, z: 0}
  m_AnchorMin: {x: 0, y: 0}
  m_AnchorMax: {x: 1, y: 1}
  m_AnchoredPosition: {x: 0, y: 0}
  m_SizeDelta: {x: 0, y: 0}
  m_Pivot: {x: 0.5, y: 0.5}
--- !u!114 &261906224
MonoBehaviour:
  m_ObjectHideFlags: 0
  m_PrefabParentObject: {fileID: 114115981355643114, guid: b682b91d8605c534b8865614730f3882,
    type: 2}
  m_PrefabInternal: {fileID: 0}
  m_GameObject: {fileID: 261906222}
  m_Enabled: 1
  m_EditorHideFlags: 0
  m_Script: {fileID: 708705254, guid: f70555f144d8491a825f0804e09c671c, type: 3}
  m_Name: 
  m_EditorClassIdentifier: 
  m_Material: {fileID: 0}
  m_Color: {r: 0.19607843, g: 0.19607843, b: 0.19607843, a: 1}
  m_RaycastTarget: 1
  m_OnCullStateChanged:
    m_PersistentCalls:
      m_Calls: []
    m_TypeName: UnityEngine.UI.MaskableGraphic+CullStateChangedEvent, UnityEngine.UI,
      Version=1.0.0.0, Culture=neutral, PublicKeyToken=null
  m_FontData:
    m_Font: {fileID: 10102, guid: 0000000000000000e000000000000000, type: 0}
    m_FontSize: 25
    m_FontStyle: 0
    m_BestFit: 0
    m_MinSize: 2
    m_MaxSize: 40
    m_Alignment: 4
    m_AlignByGeometry: 0
    m_RichText: 1
    m_HorizontalOverflow: 0
    m_VerticalOverflow: 0
    m_LineSpacing: 1
  m_Text: Add 1 life
--- !u!222 &261906225
CanvasRenderer:
  m_ObjectHideFlags: 0
  m_PrefabParentObject: {fileID: 222105371526147160, guid: b682b91d8605c534b8865614730f3882,
    type: 2}
  m_PrefabInternal: {fileID: 0}
  m_GameObject: {fileID: 261906222}
--- !u!1 &343166135
GameObject:
  m_ObjectHideFlags: 0
  m_PrefabParentObject: {fileID: 1404670988915288, guid: b682b91d8605c534b8865614730f3882,
    type: 2}
  m_PrefabInternal: {fileID: 0}
  serializedVersion: 5
  m_Component:
  - component: {fileID: 343166136}
  - component: {fileID: 343166138}
  - component: {fileID: 343166137}
  m_Layer: 5
  m_Name: Text
  m_TagString: Untagged
  m_Icon: {fileID: 0}
  m_NavMeshLayer: 0
  m_StaticEditorFlags: 0
  m_IsActive: 1
--- !u!224 &343166136
RectTransform:
  m_ObjectHideFlags: 0
  m_PrefabParentObject: {fileID: 224026930745838012, guid: b682b91d8605c534b8865614730f3882,
    type: 2}
  m_PrefabInternal: {fileID: 0}
  m_GameObject: {fileID: 343166135}
  m_LocalRotation: {x: 0, y: 0, z: 0, w: 1}
  m_LocalPosition: {x: 0, y: 0, z: 0}
  m_LocalScale: {x: 1, y: 1, z: 1}
  m_Children: []
  m_Father: {fileID: 757003454}
  m_RootOrder: 0
  m_LocalEulerAnglesHint: {x: 0, y: 0, z: 0}
  m_AnchorMin: {x: 0, y: 0}
  m_AnchorMax: {x: 1, y: 1}
  m_AnchoredPosition: {x: 0, y: 0}
  m_SizeDelta: {x: 0, y: 0}
  m_Pivot: {x: 0.5, y: 0.5}
--- !u!114 &343166137
MonoBehaviour:
  m_ObjectHideFlags: 0
  m_PrefabParentObject: {fileID: 114511140399850206, guid: b682b91d8605c534b8865614730f3882,
    type: 2}
  m_PrefabInternal: {fileID: 0}
  m_GameObject: {fileID: 343166135}
  m_Enabled: 1
  m_EditorHideFlags: 0
  m_Script: {fileID: 708705254, guid: f70555f144d8491a825f0804e09c671c, type: 3}
  m_Name: 
  m_EditorClassIdentifier: 
  m_Material: {fileID: 0}
  m_Color: {r: 0.19607843, g: 0.19607843, b: 0.19607843, a: 1}
  m_RaycastTarget: 1
  m_OnCullStateChanged:
    m_PersistentCalls:
      m_Calls: []
    m_TypeName: UnityEngine.UI.MaskableGraphic+CullStateChangedEvent, UnityEngine.UI,
      Version=1.0.0.0, Culture=neutral, PublicKeyToken=null
  m_FontData:
    m_Font: {fileID: 10102, guid: 0000000000000000e000000000000000, type: 0}
    m_FontSize: 25
    m_FontStyle: 0
    m_BestFit: 0
    m_MinSize: 2
    m_MaxSize: 40
    m_Alignment: 4
    m_AlignByGeometry: 0
    m_RichText: 1
    m_HorizontalOverflow: 0
    m_VerticalOverflow: 0
    m_LineSpacing: 1
  m_Text: Spawn Enemy
--- !u!222 &343166138
CanvasRenderer:
  m_ObjectHideFlags: 0
  m_PrefabParentObject: {fileID: 222127548132585638, guid: b682b91d8605c534b8865614730f3882,
    type: 2}
  m_PrefabInternal: {fileID: 0}
  m_GameObject: {fileID: 343166135}
--- !u!1 &481822271
GameObject:
  m_ObjectHideFlags: 0
  m_PrefabParentObject: {fileID: 1309588518175178, guid: b682b91d8605c534b8865614730f3882,
    type: 2}
  m_PrefabInternal: {fileID: 0}
  serializedVersion: 5
  m_Component:
  - component: {fileID: 481822272}
  - component: {fileID: 481822274}
  - component: {fileID: 481822273}
  m_Layer: 5
  m_Name: Text
  m_TagString: Untagged
  m_Icon: {fileID: 0}
  m_NavMeshLayer: 0
  m_StaticEditorFlags: 0
  m_IsActive: 1
--- !u!224 &481822272
RectTransform:
  m_ObjectHideFlags: 0
  m_PrefabParentObject: {fileID: 224027131943414428, guid: b682b91d8605c534b8865614730f3882,
    type: 2}
  m_PrefabInternal: {fileID: 0}
  m_GameObject: {fileID: 481822271}
  m_LocalRotation: {x: 0, y: 0, z: 0, w: 1}
  m_LocalPosition: {x: 0, y: 0, z: 0}
  m_LocalScale: {x: 1, y: 1, z: 1}
  m_Children: []
  m_Father: {fileID: 147712926}
  m_RootOrder: 0
  m_LocalEulerAnglesHint: {x: 0, y: 0, z: 0}
  m_AnchorMin: {x: 0, y: 0}
  m_AnchorMax: {x: 1, y: 1}
  m_AnchoredPosition: {x: 0, y: 0}
  m_SizeDelta: {x: 0, y: 0}
  m_Pivot: {x: 0.5, y: 0.5}
--- !u!114 &481822273
MonoBehaviour:
  m_ObjectHideFlags: 0
  m_PrefabParentObject: {fileID: 114065409786511302, guid: b682b91d8605c534b8865614730f3882,
    type: 2}
  m_PrefabInternal: {fileID: 0}
  m_GameObject: {fileID: 481822271}
  m_Enabled: 1
  m_EditorHideFlags: 0
  m_Script: {fileID: 708705254, guid: f70555f144d8491a825f0804e09c671c, type: 3}
  m_Name: 
  m_EditorClassIdentifier: 
  m_Material: {fileID: 0}
  m_Color: {r: 0.19607843, g: 0.19607843, b: 0.19607843, a: 1}
  m_RaycastTarget: 1
  m_OnCullStateChanged:
    m_PersistentCalls:
      m_Calls: []
    m_TypeName: UnityEngine.UI.MaskableGraphic+CullStateChangedEvent, UnityEngine.UI,
      Version=1.0.0.0, Culture=neutral, PublicKeyToken=null
  m_FontData:
    m_Font: {fileID: 10102, guid: 0000000000000000e000000000000000, type: 0}
    m_FontSize: 25
    m_FontStyle: 0
    m_BestFit: 0
    m_MinSize: 2
    m_MaxSize: 40
    m_Alignment: 4
    m_AlignByGeometry: 0
    m_RichText: 1
    m_HorizontalOverflow: 0
    m_VerticalOverflow: 0
    m_LineSpacing: 1
  m_Text: Add 100 coins
--- !u!222 &481822274
CanvasRenderer:
  m_ObjectHideFlags: 0
  m_PrefabParentObject: {fileID: 222941364273585136, guid: b682b91d8605c534b8865614730f3882,
    type: 2}
  m_PrefabInternal: {fileID: 0}
  m_GameObject: {fileID: 481822271}
--- !u!1 &558595021
GameObject:
  m_ObjectHideFlags: 0
  m_PrefabParentObject: {fileID: 0}
  m_PrefabInternal: {fileID: 0}
  serializedVersion: 5
  m_Component:
  - component: {fileID: 558595023}
  - component: {fileID: 558595022}
  m_Layer: 0
  m_Name: Player Data
  m_TagString: Untagged
  m_Icon: {fileID: 0}
  m_NavMeshLayer: 0
  m_StaticEditorFlags: 0
  m_IsActive: 1
--- !u!114 &558595022
MonoBehaviour:
  m_ObjectHideFlags: 0
  m_PrefabParentObject: {fileID: 0}
  m_PrefabInternal: {fileID: 0}
  m_GameObject: {fileID: 558595021}
  m_Enabled: 1
  m_EditorHideFlags: 0
  m_Script: {fileID: 11500000, guid: f51bd3dd4a8fdf34abeec59ee7fd833c, type: 3}
  m_Name: 
  m_EditorClassIdentifier: 
  m_Coins: 500
  m_Lives: 9
--- !u!4 &558595023
Transform:
  m_ObjectHideFlags: 0
  m_PrefabParentObject: {fileID: 0}
  m_PrefabInternal: {fileID: 0}
  m_GameObject: {fileID: 558595021}
  m_LocalRotation: {x: 0, y: 0, z: 0, w: 1}
  m_LocalPosition: {x: 386.5, y: 217.5, z: 0}
  m_LocalScale: {x: 1, y: 1, z: 1}
  m_Children: []
  m_Father: {fileID: 0}
  m_RootOrder: 3
  m_LocalEulerAnglesHint: {x: 0, y: 0, z: 0}
--- !u!1 &677307600
GameObject:
  m_ObjectHideFlags: 0
  m_PrefabParentObject: {fileID: 0}
  m_PrefabInternal: {fileID: 0}
  serializedVersion: 5
  m_Component:
  - component: {fileID: 677307603}
  - component: {fileID: 677307602}
  - component: {fileID: 677307601}
  m_Layer: 0
  m_Name: EventSystem
  m_TagString: Untagged
  m_Icon: {fileID: 0}
  m_NavMeshLayer: 0
  m_StaticEditorFlags: 0
  m_IsActive: 1
--- !u!114 &677307601
MonoBehaviour:
  m_ObjectHideFlags: 0
  m_PrefabParentObject: {fileID: 0}
  m_PrefabInternal: {fileID: 0}
  m_GameObject: {fileID: 677307600}
  m_Enabled: 1
  m_EditorHideFlags: 0
  m_Script: {fileID: 1077351063, guid: f70555f144d8491a825f0804e09c671c, type: 3}
  m_Name: 
  m_EditorClassIdentifier: 
  m_HorizontalAxis: Horizontal
  m_VerticalAxis: Vertical
  m_SubmitButton: Submit
  m_CancelButton: Cancel
  m_InputActionsPerSecond: 10
  m_RepeatDelay: 0.5
  m_ForceModuleActive: 0
--- !u!114 &677307602
MonoBehaviour:
  m_ObjectHideFlags: 0
  m_PrefabParentObject: {fileID: 0}
  m_PrefabInternal: {fileID: 0}
  m_GameObject: {fileID: 677307600}
  m_Enabled: 1
  m_EditorHideFlags: 0
  m_Script: {fileID: -619905303, guid: f70555f144d8491a825f0804e09c671c, type: 3}
  m_Name: 
  m_EditorClassIdentifier: 
  m_FirstSelected: {fileID: 0}
  m_sendNavigationEvents: 1
  m_DragThreshold: 5
--- !u!4 &677307603
Transform:
  m_ObjectHideFlags: 0
  m_PrefabParentObject: {fileID: 0}
  m_PrefabInternal: {fileID: 0}
  m_GameObject: {fileID: 677307600}
  m_LocalRotation: {x: 0, y: 0, z: 0, w: 1}
  m_LocalPosition: {x: 0, y: 0, z: 0}
  m_LocalScale: {x: 1, y: 1, z: 1}
  m_Children: []
  m_Father: {fileID: 0}
  m_RootOrder: 2
  m_LocalEulerAnglesHint: {x: 0, y: 0, z: 0}
--- !u!1 &700305040
GameObject:
  m_ObjectHideFlags: 0
  m_PrefabParentObject: {fileID: 0}
  m_PrefabInternal: {fileID: 0}
  serializedVersion: 5
  m_Component:
  - component: {fileID: 700305041}
  - component: {fileID: 700305042}
  - component: {fileID: 700305043}
  m_Layer: 0
  m_Name: Drums
  m_TagString: Untagged
  m_Icon: {fileID: 0}
  m_NavMeshLayer: 0
  m_StaticEditorFlags: 0
  m_IsActive: 1
--- !u!4 &700305041
Transform:
  m_ObjectHideFlags: 0
  m_PrefabParentObject: {fileID: 0}
  m_PrefabInternal: {fileID: 0}
  m_GameObject: {fileID: 700305040}
  m_LocalRotation: {x: -0, y: -0, z: -0, w: 1}
  m_LocalPosition: {x: 0, y: 0, z: 0}
  m_LocalScale: {x: 1, y: 1, z: 1}
  m_Children: []
  m_Father: {fileID: 1001039279}
  m_RootOrder: 1
  m_LocalEulerAnglesHint: {x: 0, y: 0, z: 0}
--- !u!82 &700305042
AudioSource:
  m_ObjectHideFlags: 0
  m_PrefabParentObject: {fileID: 0}
  m_PrefabInternal: {fileID: 0}
  m_GameObject: {fileID: 700305040}
  m_Enabled: 1
  serializedVersion: 4
  OutputAudioMixerGroup: {fileID: 243831578220619662, guid: eefec7e043ef28e469edccaf6f1f551f,
    type: 2}
  m_audioClip: {fileID: 8300000, guid: d3e4da1b63016cd4cb874b3d1d914ce9, type: 3}
  m_PlayOnAwake: 1
  m_Volume: 1
  m_Pitch: 1
  Loop: 1
  Mute: 0
  Spatialize: 0
  SpatializePostEffects: 0
  Priority: 128
  DopplerLevel: 1
  MinDistance: 1
  MaxDistance: 500
  Pan2D: 0
  rolloffMode: 0
  BypassEffects: 0
  BypassListenerEffects: 0
  BypassReverbZones: 0
  rolloffCustomCurve:
    serializedVersion: 2
    m_Curve:
    - serializedVersion: 2
      time: 0
      value: 1
      inSlope: 0
      outSlope: 0
      tangentMode: 0
    - serializedVersion: 2
      time: 1
      value: 0
      inSlope: 0
      outSlope: 0
      tangentMode: 0
    m_PreInfinity: 2
    m_PostInfinity: 2
    m_RotationOrder: 4
  panLevelCustomCurve:
    serializedVersion: 2
    m_Curve:
    - serializedVersion: 2
      time: 0
      value: 0
      inSlope: 0
      outSlope: 0
      tangentMode: 0
    m_PreInfinity: 2
    m_PostInfinity: 2
    m_RotationOrder: 0
  spreadCustomCurve:
    serializedVersion: 2
    m_Curve:
    - serializedVersion: 2
      time: 0
      value: 0
      inSlope: 0
      outSlope: 0
      tangentMode: 0
    m_PreInfinity: 2
    m_PostInfinity: 2
    m_RotationOrder: 0
  reverbZoneMixCustomCurve:
    serializedVersion: 2
    m_Curve:
    - serializedVersion: 2
      time: 0
      value: 1
      inSlope: 0
      outSlope: 0
      tangentMode: 0
    m_PreInfinity: 2
    m_PostInfinity: 2
    m_RotationOrder: 0
<<<<<<< HEAD
--- !u!114 &700305043
MonoBehaviour:
  m_ObjectHideFlags: 0
  m_PrefabParentObject: {fileID: 0}
  m_PrefabInternal: {fileID: 0}
  m_GameObject: {fileID: 700305040}
  m_Enabled: 1
  m_EditorHideFlags: 0
  m_Script: {fileID: 11500000, guid: 2465753ba6ff6d74fa85c1a263ebba4e, type: 3}
  m_Name: 
  m_EditorClassIdentifier: 
  Instrument: 1
  m_Source: {fileID: 700305042}
--- !u!1001 &888334880
Prefab:
=======
--- !u!1 &757003453
GameObject:
>>>>>>> 297c67f6
  m_ObjectHideFlags: 0
  m_PrefabParentObject: {fileID: 1877176119703514, guid: b682b91d8605c534b8865614730f3882,
    type: 2}
  m_PrefabInternal: {fileID: 0}
  serializedVersion: 5
  m_Component:
  - component: {fileID: 757003454}
  - component: {fileID: 757003457}
  - component: {fileID: 757003456}
  - component: {fileID: 757003455}
  m_Layer: 5
  m_Name: Spawn Enemy Button
  m_TagString: Untagged
  m_Icon: {fileID: 0}
  m_NavMeshLayer: 0
  m_StaticEditorFlags: 0
  m_IsActive: 1
--- !u!224 &757003454
RectTransform:
  m_ObjectHideFlags: 0
  m_PrefabParentObject: {fileID: 224954567657909058, guid: b682b91d8605c534b8865614730f3882,
    type: 2}
  m_PrefabInternal: {fileID: 0}
  m_GameObject: {fileID: 757003453}
  m_LocalRotation: {x: -0, y: -0, z: -0, w: 1}
  m_LocalPosition: {x: 0, y: 0, z: 0}
  m_LocalScale: {x: 1, y: 1, z: 1}
  m_Children:
  - {fileID: 343166136}
  m_Father: {fileID: 1727973541}
  m_RootOrder: 7
  m_LocalEulerAnglesHint: {x: 0, y: 0, z: 0}
  m_AnchorMin: {x: 0.5, y: 0.5}
  m_AnchorMax: {x: 0.5, y: 0.5}
  m_AnchoredPosition: {x: 0, y: -420}
  m_SizeDelta: {x: 300, y: 60}
  m_Pivot: {x: 0.5, y: 0.5}
--- !u!114 &757003455
MonoBehaviour:
  m_ObjectHideFlags: 0
  m_PrefabParentObject: {fileID: 114346784316785820, guid: b682b91d8605c534b8865614730f3882,
    type: 2}
  m_PrefabInternal: {fileID: 0}
  m_GameObject: {fileID: 757003453}
  m_Enabled: 1
  m_EditorHideFlags: 0
  m_Script: {fileID: 1392445389, guid: f70555f144d8491a825f0804e09c671c, type: 3}
  m_Name: 
  m_EditorClassIdentifier: 
  m_Navigation:
    m_Mode: 3
    m_SelectOnUp: {fileID: 0}
    m_SelectOnDown: {fileID: 0}
    m_SelectOnLeft: {fileID: 0}
    m_SelectOnRight: {fileID: 0}
  m_Transition: 1
  m_Colors:
    m_NormalColor: {r: 1, g: 1, b: 1, a: 1}
    m_HighlightedColor: {r: 0.9607843, g: 0.9607843, b: 0.9607843, a: 1}
    m_PressedColor: {r: 0.78431374, g: 0.78431374, b: 0.78431374, a: 1}
    m_DisabledColor: {r: 0.78431374, g: 0.78431374, b: 0.78431374, a: 0.5019608}
    m_ColorMultiplier: 1
    m_FadeDuration: 0.1
  m_SpriteState:
    m_HighlightedSprite: {fileID: 0}
    m_PressedSprite: {fileID: 0}
    m_DisabledSprite: {fileID: 0}
  m_AnimationTriggers:
    m_NormalTrigger: Normal
    m_HighlightedTrigger: Highlighted
    m_PressedTrigger: Pressed
    m_DisabledTrigger: Disabled
  m_Interactable: 1
  m_TargetGraphic: {fileID: 757003456}
  m_OnClick:
    m_PersistentCalls:
      m_Calls:
      - m_Target: {fileID: 221497454}
        m_MethodName: SpawnEnemy
        m_Mode: 1
        m_Arguments:
          m_ObjectArgument: {fileID: 0}
          m_ObjectArgumentAssemblyTypeName: UnityEngine.Object, UnityEngine
          m_IntArgument: 0
          m_FloatArgument: 0
          m_StringArgument: 
          m_BoolArgument: 0
        m_CallState: 2
    m_TypeName: UnityEngine.UI.Button+ButtonClickedEvent, UnityEngine.UI, Version=1.0.0.0,
      Culture=neutral, PublicKeyToken=null
--- !u!114 &757003456
MonoBehaviour:
  m_ObjectHideFlags: 0
  m_PrefabParentObject: {fileID: 114971040208394674, guid: b682b91d8605c534b8865614730f3882,
    type: 2}
  m_PrefabInternal: {fileID: 0}
  m_GameObject: {fileID: 757003453}
  m_Enabled: 1
  m_EditorHideFlags: 0
  m_Script: {fileID: -765806418, guid: f70555f144d8491a825f0804e09c671c, type: 3}
  m_Name: 
  m_EditorClassIdentifier: 
  m_Material: {fileID: 0}
  m_Color: {r: 1, g: 1, b: 1, a: 1}
  m_RaycastTarget: 1
  m_OnCullStateChanged:
    m_PersistentCalls:
      m_Calls: []
    m_TypeName: UnityEngine.UI.MaskableGraphic+CullStateChangedEvent, UnityEngine.UI,
      Version=1.0.0.0, Culture=neutral, PublicKeyToken=null
  m_Sprite: {fileID: 10905, guid: 0000000000000000f000000000000000, type: 0}
  m_Type: 1
  m_PreserveAspect: 0
  m_FillCenter: 1
  m_FillMethod: 4
  m_FillAmount: 1
  m_FillClockwise: 1
  m_FillOrigin: 0
--- !u!222 &757003457
CanvasRenderer:
  m_ObjectHideFlags: 0
  m_PrefabParentObject: {fileID: 222357303216849292, guid: b682b91d8605c534b8865614730f3882,
    type: 2}
  m_PrefabInternal: {fileID: 0}
  m_GameObject: {fileID: 757003453}
--- !u!1 &886650011
GameObject:
  m_ObjectHideFlags: 0
  m_PrefabParentObject: {fileID: 1306446559822118, guid: b682b91d8605c534b8865614730f3882,
    type: 2}
  m_PrefabInternal: {fileID: 0}
  serializedVersion: 5
  m_Component:
  - component: {fileID: 886650012}
  - component: {fileID: 886650015}
  - component: {fileID: 886650014}
  - component: {fileID: 886650013}
  m_Layer: 5
  m_Name: Damage Enemy Button
  m_TagString: Untagged
  m_Icon: {fileID: 0}
  m_NavMeshLayer: 0
  m_StaticEditorFlags: 0
  m_IsActive: 1
--- !u!224 &886650012
RectTransform:
  m_ObjectHideFlags: 0
  m_PrefabParentObject: {fileID: 224416876160655580, guid: b682b91d8605c534b8865614730f3882,
    type: 2}
  m_PrefabInternal: {fileID: 0}
  m_GameObject: {fileID: 886650011}
  m_LocalRotation: {x: 0, y: 0, z: 0, w: 1}
  m_LocalPosition: {x: 0, y: 0, z: 0}
  m_LocalScale: {x: 1, y: 1, z: 1}
  m_Children:
  - {fileID: 932936940}
  m_Father: {fileID: 1727973541}
  m_RootOrder: 4
  m_LocalEulerAnglesHint: {x: 0, y: 0, z: 0}
  m_AnchorMin: {x: 0.5, y: 0.5}
  m_AnchorMax: {x: 0.5, y: 0.5}
  m_AnchoredPosition: {x: 0, y: -240}
  m_SizeDelta: {x: 300, y: 60}
  m_Pivot: {x: 0.5, y: 0.5}
--- !u!114 &886650013
MonoBehaviour:
  m_ObjectHideFlags: 0
  m_PrefabParentObject: {fileID: 114450176682587292, guid: b682b91d8605c534b8865614730f3882,
    type: 2}
  m_PrefabInternal: {fileID: 0}
  m_GameObject: {fileID: 886650011}
  m_Enabled: 1
  m_EditorHideFlags: 0
  m_Script: {fileID: 1392445389, guid: f70555f144d8491a825f0804e09c671c, type: 3}
  m_Name: 
  m_EditorClassIdentifier: 
  m_Navigation:
    m_Mode: 3
    m_SelectOnUp: {fileID: 0}
    m_SelectOnDown: {fileID: 0}
    m_SelectOnLeft: {fileID: 0}
    m_SelectOnRight: {fileID: 0}
  m_Transition: 1
  m_Colors:
    m_NormalColor: {r: 1, g: 1, b: 1, a: 1}
    m_HighlightedColor: {r: 0.9607843, g: 0.9607843, b: 0.9607843, a: 1}
    m_PressedColor: {r: 0.78431374, g: 0.78431374, b: 0.78431374, a: 1}
    m_DisabledColor: {r: 0.78431374, g: 0.78431374, b: 0.78431374, a: 0.5019608}
    m_ColorMultiplier: 1
    m_FadeDuration: 0.1
  m_SpriteState:
    m_HighlightedSprite: {fileID: 0}
    m_PressedSprite: {fileID: 0}
    m_DisabledSprite: {fileID: 0}
  m_AnimationTriggers:
    m_NormalTrigger: Normal
    m_HighlightedTrigger: Highlighted
    m_PressedTrigger: Pressed
    m_DisabledTrigger: Disabled
  m_Interactable: 1
  m_TargetGraphic: {fileID: 886650014}
  m_OnClick:
    m_PersistentCalls:
      m_Calls:
      - m_Target: {fileID: 1166183445}
        m_MethodName: TakeDamage
        m_Mode: 4
        m_Arguments:
          m_ObjectArgument: {fileID: 0}
          m_ObjectArgumentAssemblyTypeName: UnityEngine.Object, UnityEngine
          m_IntArgument: 0
          m_FloatArgument: 10
          m_StringArgument: 
          m_BoolArgument: 0
        m_CallState: 2
    m_TypeName: UnityEngine.UI.Button+ButtonClickedEvent, UnityEngine.UI, Version=1.0.0.0,
      Culture=neutral, PublicKeyToken=null
--- !u!114 &886650014
MonoBehaviour:
  m_ObjectHideFlags: 0
  m_PrefabParentObject: {fileID: 114304766708895662, guid: b682b91d8605c534b8865614730f3882,
    type: 2}
  m_PrefabInternal: {fileID: 0}
  m_GameObject: {fileID: 886650011}
  m_Enabled: 1
  m_EditorHideFlags: 0
  m_Script: {fileID: -765806418, guid: f70555f144d8491a825f0804e09c671c, type: 3}
  m_Name: 
  m_EditorClassIdentifier: 
  m_Material: {fileID: 0}
  m_Color: {r: 1, g: 1, b: 1, a: 1}
  m_RaycastTarget: 1
  m_OnCullStateChanged:
    m_PersistentCalls:
      m_Calls: []
    m_TypeName: UnityEngine.UI.MaskableGraphic+CullStateChangedEvent, UnityEngine.UI,
      Version=1.0.0.0, Culture=neutral, PublicKeyToken=null
  m_Sprite: {fileID: 10905, guid: 0000000000000000f000000000000000, type: 0}
  m_Type: 1
  m_PreserveAspect: 0
  m_FillCenter: 1
  m_FillMethod: 4
  m_FillAmount: 1
  m_FillClockwise: 1
  m_FillOrigin: 0
--- !u!222 &886650015
CanvasRenderer:
  m_ObjectHideFlags: 0
  m_PrefabParentObject: {fileID: 222444272894700274, guid: b682b91d8605c534b8865614730f3882,
    type: 2}
  m_PrefabInternal: {fileID: 0}
  m_GameObject: {fileID: 886650011}
--- !u!1001 &888334880
Prefab:
  m_ObjectHideFlags: 0
  serializedVersion: 2
  m_Modification:
    m_TransformParent: {fileID: 0}
    m_Modifications:
    - target: {fileID: 4717605004064510, guid: 09c6adc9570a3e04d9850194b8601349, type: 2}
      propertyPath: m_LocalPosition.x
      value: 0
      objectReference: {fileID: 0}
    - target: {fileID: 4717605004064510, guid: 09c6adc9570a3e04d9850194b8601349, type: 2}
      propertyPath: m_LocalPosition.y
      value: 0
      objectReference: {fileID: 0}
    - target: {fileID: 4717605004064510, guid: 09c6adc9570a3e04d9850194b8601349, type: 2}
      propertyPath: m_LocalPosition.z
      value: 0
      objectReference: {fileID: 0}
    - target: {fileID: 4717605004064510, guid: 09c6adc9570a3e04d9850194b8601349, type: 2}
      propertyPath: m_LocalRotation.x
      value: 0
      objectReference: {fileID: 0}
    - target: {fileID: 4717605004064510, guid: 09c6adc9570a3e04d9850194b8601349, type: 2}
      propertyPath: m_LocalRotation.y
      value: 0
      objectReference: {fileID: 0}
    - target: {fileID: 4717605004064510, guid: 09c6adc9570a3e04d9850194b8601349, type: 2}
      propertyPath: m_LocalRotation.z
      value: 0
      objectReference: {fileID: 0}
    - target: {fileID: 4717605004064510, guid: 09c6adc9570a3e04d9850194b8601349, type: 2}
      propertyPath: m_LocalRotation.w
      value: 1
      objectReference: {fileID: 0}
    - target: {fileID: 4717605004064510, guid: 09c6adc9570a3e04d9850194b8601349, type: 2}
      propertyPath: m_RootOrder
      value: 5
      objectReference: {fileID: 0}
    - target: {fileID: 60122207165887252, guid: 09c6adc9570a3e04d9850194b8601349,
        type: 2}
      propertyPath: m_SpriteTilingProperty.oldSize.x
      value: 1.1
      objectReference: {fileID: 0}
    - target: {fileID: 60122207165887252, guid: 09c6adc9570a3e04d9850194b8601349,
        type: 2}
      propertyPath: m_SpriteTilingProperty.oldSize.y
      value: 0.69
      objectReference: {fileID: 0}
    m_RemovedComponents: []
  m_ParentPrefab: {fileID: 100100000, guid: 09c6adc9570a3e04d9850194b8601349, type: 2}
  m_IsPrefabParent: 0
--- !u!1 &932936939
GameObject:
  m_ObjectHideFlags: 0
  m_PrefabParentObject: {fileID: 1065951868865004, guid: b682b91d8605c534b8865614730f3882,
    type: 2}
  m_PrefabInternal: {fileID: 0}
  serializedVersion: 5
  m_Component:
  - component: {fileID: 932936940}
  - component: {fileID: 932936942}
  - component: {fileID: 932936941}
  m_Layer: 5
  m_Name: Text
  m_TagString: Untagged
  m_Icon: {fileID: 0}
  m_NavMeshLayer: 0
  m_StaticEditorFlags: 0
  m_IsActive: 1
--- !u!224 &932936940
RectTransform:
  m_ObjectHideFlags: 0
  m_PrefabParentObject: {fileID: 224998297982566194, guid: b682b91d8605c534b8865614730f3882,
    type: 2}
  m_PrefabInternal: {fileID: 0}
  m_GameObject: {fileID: 932936939}
  m_LocalRotation: {x: 0, y: 0, z: 0, w: 1}
  m_LocalPosition: {x: 0, y: 0, z: 0}
  m_LocalScale: {x: 1, y: 1, z: 1}
  m_Children: []
  m_Father: {fileID: 886650012}
  m_RootOrder: 0
  m_LocalEulerAnglesHint: {x: 0, y: 0, z: 0}
  m_AnchorMin: {x: 0, y: 0}
  m_AnchorMax: {x: 1, y: 1}
  m_AnchoredPosition: {x: 0, y: 0}
  m_SizeDelta: {x: 0, y: 0}
  m_Pivot: {x: 0.5, y: 0.5}
--- !u!114 &932936941
MonoBehaviour:
  m_ObjectHideFlags: 0
  m_PrefabParentObject: {fileID: 114012558858364038, guid: b682b91d8605c534b8865614730f3882,
    type: 2}
  m_PrefabInternal: {fileID: 0}
  m_GameObject: {fileID: 932936939}
  m_Enabled: 1
  m_EditorHideFlags: 0
  m_Script: {fileID: 708705254, guid: f70555f144d8491a825f0804e09c671c, type: 3}
  m_Name: 
  m_EditorClassIdentifier: 
  m_Material: {fileID: 0}
  m_Color: {r: 0.19607843, g: 0.19607843, b: 0.19607843, a: 1}
  m_RaycastTarget: 1
  m_OnCullStateChanged:
    m_PersistentCalls:
      m_Calls: []
    m_TypeName: UnityEngine.UI.MaskableGraphic+CullStateChangedEvent, UnityEngine.UI,
      Version=1.0.0.0, Culture=neutral, PublicKeyToken=null
  m_FontData:
    m_Font: {fileID: 10102, guid: 0000000000000000e000000000000000, type: 0}
    m_FontSize: 25
    m_FontStyle: 0
    m_BestFit: 0
    m_MinSize: 2
    m_MaxSize: 40
    m_Alignment: 4
    m_AlignByGeometry: 0
    m_RichText: 1
    m_HorizontalOverflow: 0
    m_VerticalOverflow: 0
    m_LineSpacing: 1
  m_Text: Damage Enemy
--- !u!222 &932936942
CanvasRenderer:
  m_ObjectHideFlags: 0
  m_PrefabParentObject: {fileID: 222293156791774182, guid: b682b91d8605c534b8865614730f3882,
    type: 2}
  m_PrefabInternal: {fileID: 0}
  m_GameObject: {fileID: 932936939}
--- !u!1 &936137206
GameObject:
  m_ObjectHideFlags: 0
  m_PrefabParentObject: {fileID: 1189071666425300, guid: b682b91d8605c534b8865614730f3882,
    type: 2}
  m_PrefabInternal: {fileID: 0}
  serializedVersion: 5
  m_Component:
  - component: {fileID: 936137211}
  - component: {fileID: 936137210}
  - component: {fileID: 936137209}
  - component: {fileID: 936137208}
  - component: {fileID: 936137207}
  m_Layer: 5
  m_Name: Player HUD
  m_TagString: Untagged
  m_Icon: {fileID: 0}
  m_NavMeshLayer: 0
  m_StaticEditorFlags: 0
  m_IsActive: 1
--- !u!114 &936137207
MonoBehaviour:
  m_ObjectHideFlags: 0
  m_PrefabParentObject: {fileID: 114991563976994516, guid: b682b91d8605c534b8865614730f3882,
    type: 2}
  m_PrefabInternal: {fileID: 0}
  m_GameObject: {fileID: 936137206}
  m_Enabled: 1
  m_EditorHideFlags: 0
  m_Script: {fileID: 11500000, guid: 044a1c380348ce44091acfbd3ab65b66, type: 3}
  m_Name: 
  m_EditorClassIdentifier: 
  m_Coins: {fileID: 159012049}
  m_Lives: {fileID: 1457652854}
  m_Song: {fileID: 42112520}
--- !u!114 &936137208
MonoBehaviour:
  m_ObjectHideFlags: 0
  m_PrefabParentObject: {fileID: 114558073681173724, guid: b682b91d8605c534b8865614730f3882,
    type: 2}
  m_PrefabInternal: {fileID: 0}
  m_GameObject: {fileID: 936137206}
  m_Enabled: 1
  m_EditorHideFlags: 0
  m_Script: {fileID: 1301386320, guid: f70555f144d8491a825f0804e09c671c, type: 3}
  m_Name: 
  m_EditorClassIdentifier: 
  m_IgnoreReversedGraphics: 1
  m_BlockingObjects: 0
  m_BlockingMask:
    serializedVersion: 2
    m_Bits: 4294967295
--- !u!114 &936137209
MonoBehaviour:
  m_ObjectHideFlags: 0
  m_PrefabParentObject: {fileID: 114176497617154536, guid: b682b91d8605c534b8865614730f3882,
    type: 2}
  m_PrefabInternal: {fileID: 0}
  m_GameObject: {fileID: 936137206}
  m_Enabled: 1
  m_EditorHideFlags: 0
  m_Script: {fileID: 1980459831, guid: f70555f144d8491a825f0804e09c671c, type: 3}
  m_Name: 
  m_EditorClassIdentifier: 
  m_UiScaleMode: 1
  m_ReferencePixelsPerUnit: 100
  m_ScaleFactor: 1
  m_ReferenceResolution: {x: 1920, y: 1080}
  m_ScreenMatchMode: 0
  m_MatchWidthOrHeight: 0
  m_PhysicalUnit: 3
  m_FallbackScreenDPI: 96
  m_DefaultSpriteDPI: 96
  m_DynamicPixelsPerUnit: 1
--- !u!223 &936137210
Canvas:
  m_ObjectHideFlags: 0
  m_PrefabParentObject: {fileID: 223474053960458130, guid: b682b91d8605c534b8865614730f3882,
    type: 2}
  m_PrefabInternal: {fileID: 0}
  m_GameObject: {fileID: 936137206}
  m_Enabled: 1
  serializedVersion: 3
  m_RenderMode: 0
  m_Camera: {fileID: 0}
  m_PlaneDistance: 100
  m_PixelPerfect: 0
  m_ReceivesEvents: 1
  m_OverrideSorting: 0
  m_OverridePixelPerfect: 0
  m_SortingBucketNormalizedSize: 0
  m_AdditionalShaderChannelsFlag: 0
  m_SortingLayerID: 0
  m_SortingOrder: 0
  m_TargetDisplay: 0
--- !u!224 &936137211
RectTransform:
  m_ObjectHideFlags: 0
  m_PrefabParentObject: {fileID: 224360137433474760, guid: b682b91d8605c534b8865614730f3882,
    type: 2}
  m_PrefabInternal: {fileID: 0}
  m_GameObject: {fileID: 936137206}
  m_LocalRotation: {x: 0, y: 0, z: 0, w: 1}
  m_LocalPosition: {x: 0, y: 0, z: 0}
  m_LocalScale: {x: 0, y: 0, z: 0}
  m_Children:
  - {fileID: 1341345102}
  - {fileID: 1341989111}
  - {fileID: 1727973541}
  - {fileID: 66364957}
  m_Father: {fileID: 0}
  m_RootOrder: 1
  m_LocalEulerAnglesHint: {x: 0, y: 0, z: 0}
  m_AnchorMin: {x: 0, y: 0}
  m_AnchorMax: {x: 0, y: 0}
  m_AnchoredPosition: {x: 0, y: 0}
  m_SizeDelta: {x: 0, y: 0}
  m_Pivot: {x: 0, y: 0}
--- !u!1 &980960371
GameObject:
  m_ObjectHideFlags: 0
  m_PrefabParentObject: {fileID: 0}
  m_PrefabInternal: {fileID: 0}
  serializedVersion: 5
  m_Component:
  - component: {fileID: 980960373}
  - component: {fileID: 980960372}
  m_Layer: 0
  m_Name: BUILDING_Orange_Neonsign
  m_TagString: Untagged
  m_Icon: {fileID: 0}
  m_NavMeshLayer: 0
  m_StaticEditorFlags: 0
  m_IsActive: 1
--- !u!212 &980960372
SpriteRenderer:
  m_ObjectHideFlags: 0
  m_PrefabParentObject: {fileID: 0}
  m_PrefabInternal: {fileID: 0}
  m_GameObject: {fileID: 980960371}
  m_Enabled: 1
  m_CastShadows: 0
  m_ReceiveShadows: 0
  m_DynamicOccludee: 1
  m_MotionVectors: 1
  m_LightProbeUsage: 1
  m_ReflectionProbeUsage: 1
  m_Materials:
  - {fileID: 10754, guid: 0000000000000000f000000000000000, type: 0}
  m_StaticBatchInfo:
    firstSubMesh: 0
    subMeshCount: 0
  m_StaticBatchRoot: {fileID: 0}
  m_ProbeAnchor: {fileID: 0}
  m_LightProbeVolumeOverride: {fileID: 0}
  m_ScaleInLightmap: 1
  m_PreserveUVs: 0
  m_IgnoreNormalsForChartDetection: 0
  m_ImportantGI: 0
  m_StitchLightmapSeams: 0
  m_SelectedEditorRenderState: 0
  m_MinimumChartSize: 4
  m_AutoUVMaxDistance: 0.5
  m_AutoUVMaxAngle: 89
  m_LightmapParameters: {fileID: 0}
  m_SortingLayerID: 0
  m_SortingLayer: 0
  m_SortingOrder: 0
  m_Sprite: {fileID: 21300000, guid: f23aab15c50b15d4c88a024788579e82, type: 3}
  m_Color: {r: 1, g: 1, b: 1, a: 1}
  m_FlipX: 0
  m_FlipY: 0
  m_DrawMode: 0
  m_Size: {x: 1.94, y: 2.99}
  m_AdaptiveModeThreshold: 0.5
  m_SpriteTileMode: 0
  m_WasSpriteAssigned: 1
  m_MaskInteraction: 0
--- !u!4 &980960373
Transform:
  m_ObjectHideFlags: 0
  m_PrefabParentObject: {fileID: 0}
  m_PrefabInternal: {fileID: 0}
  m_GameObject: {fileID: 980960371}
  m_LocalRotation: {x: 0, y: 0, z: 0, w: 1}
  m_LocalPosition: {x: -1.43, y: 1.78, z: 0}
  m_LocalScale: {x: 1, y: 1, z: 1}
  m_Children: []
  m_Father: {fileID: 0}
  m_RootOrder: 10
  m_LocalEulerAnglesHint: {x: 0, y: 0, z: 0}
--- !u!1 &1001039278
GameObject:
  m_ObjectHideFlags: 0
  m_PrefabParentObject: {fileID: 0}
  m_PrefabInternal: {fileID: 0}
  serializedVersion: 5
  m_Component:
  - component: {fileID: 1001039279}
  - component: {fileID: 1001039280}
  m_Layer: 0
  m_Name: AudioManager
  m_TagString: Untagged
  m_Icon: {fileID: 0}
  m_NavMeshLayer: 0
  m_StaticEditorFlags: 0
  m_IsActive: 1
--- !u!4 &1001039279
Transform:
  m_ObjectHideFlags: 0
  m_PrefabParentObject: {fileID: 0}
  m_PrefabInternal: {fileID: 0}
  m_GameObject: {fileID: 1001039278}
  m_LocalRotation: {x: 0, y: 0, z: 0, w: 1}
  m_LocalPosition: {x: -2.13096, y: -1.7514085, z: -0.14048058}
  m_LocalScale: {x: 1, y: 1, z: 1}
  m_Children:
  - {fileID: 1196726749}
  - {fileID: 700305041}
  - {fileID: 1138197389}
  - {fileID: 233612224}
  m_Father: {fileID: 0}
  m_RootOrder: 7
  m_LocalEulerAnglesHint: {x: 0, y: 0, z: 0}
<<<<<<< HEAD
--- !u!114 &1001039280
MonoBehaviour:
  m_ObjectHideFlags: 0
  m_PrefabParentObject: {fileID: 0}
  m_PrefabInternal: {fileID: 0}
  m_GameObject: {fileID: 1001039278}
  m_Enabled: 0
  m_EditorHideFlags: 0
  m_Script: {fileID: 11500000, guid: a273d4fc5b9b8914cbd2251691f157fd, type: 3}
  m_Name: 
  m_EditorClassIdentifier: 
  m_AudioMixer: {fileID: 24100000, guid: eefec7e043ef28e469edccaf6f1f551f, type: 2}
  m_Source: {fileID: 1196726750}
--- !u!1001 &1106456555
Prefab:
  m_ObjectHideFlags: 0
  serializedVersion: 2
  m_Modification:
    m_TransformParent: {fileID: 0}
    m_Modifications:
    - target: {fileID: 224360137433474760, guid: b682b91d8605c534b8865614730f3882,
        type: 2}
      propertyPath: m_LocalPosition.x
      value: 0
      objectReference: {fileID: 0}
    - target: {fileID: 224360137433474760, guid: b682b91d8605c534b8865614730f3882,
        type: 2}
      propertyPath: m_LocalPosition.y
      value: 0
      objectReference: {fileID: 0}
    - target: {fileID: 224360137433474760, guid: b682b91d8605c534b8865614730f3882,
        type: 2}
      propertyPath: m_LocalPosition.z
      value: 0
      objectReference: {fileID: 0}
    - target: {fileID: 224360137433474760, guid: b682b91d8605c534b8865614730f3882,
        type: 2}
      propertyPath: m_LocalRotation.x
      value: 0
      objectReference: {fileID: 0}
    - target: {fileID: 224360137433474760, guid: b682b91d8605c534b8865614730f3882,
        type: 2}
      propertyPath: m_LocalRotation.y
      value: 0
      objectReference: {fileID: 0}
    - target: {fileID: 224360137433474760, guid: b682b91d8605c534b8865614730f3882,
        type: 2}
      propertyPath: m_LocalRotation.z
      value: 0
      objectReference: {fileID: 0}
    - target: {fileID: 224360137433474760, guid: b682b91d8605c534b8865614730f3882,
        type: 2}
      propertyPath: m_LocalRotation.w
      value: 1
      objectReference: {fileID: 0}
    - target: {fileID: 224360137433474760, guid: b682b91d8605c534b8865614730f3882,
        type: 2}
      propertyPath: m_RootOrder
      value: 1
      objectReference: {fileID: 0}
    - target: {fileID: 224360137433474760, guid: b682b91d8605c534b8865614730f3882,
        type: 2}
      propertyPath: m_AnchoredPosition.x
      value: 0
      objectReference: {fileID: 0}
    - target: {fileID: 224360137433474760, guid: b682b91d8605c534b8865614730f3882,
        type: 2}
      propertyPath: m_AnchoredPosition.y
      value: 0
      objectReference: {fileID: 0}
    - target: {fileID: 224360137433474760, guid: b682b91d8605c534b8865614730f3882,
        type: 2}
      propertyPath: m_SizeDelta.x
      value: 0
      objectReference: {fileID: 0}
    - target: {fileID: 224360137433474760, guid: b682b91d8605c534b8865614730f3882,
        type: 2}
      propertyPath: m_SizeDelta.y
      value: 0
      objectReference: {fileID: 0}
    - target: {fileID: 224360137433474760, guid: b682b91d8605c534b8865614730f3882,
        type: 2}
      propertyPath: m_AnchorMin.x
      value: 0
      objectReference: {fileID: 0}
    - target: {fileID: 224360137433474760, guid: b682b91d8605c534b8865614730f3882,
        type: 2}
      propertyPath: m_AnchorMin.y
      value: 0
      objectReference: {fileID: 0}
    - target: {fileID: 224360137433474760, guid: b682b91d8605c534b8865614730f3882,
        type: 2}
      propertyPath: m_AnchorMax.x
      value: 0
      objectReference: {fileID: 0}
    - target: {fileID: 224360137433474760, guid: b682b91d8605c534b8865614730f3882,
        type: 2}
      propertyPath: m_AnchorMax.y
      value: 0
      objectReference: {fileID: 0}
    - target: {fileID: 224360137433474760, guid: b682b91d8605c534b8865614730f3882,
        type: 2}
      propertyPath: m_Pivot.x
      value: 0
      objectReference: {fileID: 0}
    - target: {fileID: 224360137433474760, guid: b682b91d8605c534b8865614730f3882,
        type: 2}
      propertyPath: m_Pivot.y
      value: 0
      objectReference: {fileID: 0}
    - target: {fileID: 114905555990431344, guid: b682b91d8605c534b8865614730f3882,
        type: 2}
      propertyPath: m_OnClick.m_PersistentCalls.m_Calls.Array.data[0].m_Target
      value: 
      objectReference: {fileID: 558595022}
    - target: {fileID: 114351745422942482, guid: b682b91d8605c534b8865614730f3882,
        type: 2}
      propertyPath: m_OnClick.m_PersistentCalls.m_Calls.Array.data[0].m_Target
      value: 
      objectReference: {fileID: 558595022}
    - target: {fileID: 114959278215276392, guid: b682b91d8605c534b8865614730f3882,
        type: 2}
      propertyPath: m_OnClick.m_PersistentCalls.m_Calls.Array.data[0].m_Target
      value: 
      objectReference: {fileID: 0}
    - target: {fileID: 114058953833422922, guid: b682b91d8605c534b8865614730f3882,
        type: 2}
      propertyPath: m_OnClick.m_PersistentCalls.m_Calls.Array.data[0].m_Target
      value: 
      objectReference: {fileID: 0}
    - target: {fileID: 114450176682587292, guid: b682b91d8605c534b8865614730f3882,
        type: 2}
      propertyPath: m_OnClick.m_PersistentCalls.m_Calls.Array.data[0].m_Target
      value: 
      objectReference: {fileID: 0}
    - target: {fileID: 114822245308502918, guid: b682b91d8605c534b8865614730f3882,
        type: 2}
      propertyPath: m_OnClick.m_PersistentCalls.m_Calls.Array.data[0].m_Target
      value: 
      objectReference: {fileID: 558595022}
    - target: {fileID: 114346784316785820, guid: b682b91d8605c534b8865614730f3882,
        type: 2}
      propertyPath: m_OnClick.m_PersistentCalls.m_Calls.Array.data[0].m_Target
      value: 
      objectReference: {fileID: 221497454}
    - target: {fileID: 114328568293845818, guid: b682b91d8605c534b8865614730f3882,
        type: 2}
      propertyPath: m_OnClick.m_PersistentCalls.m_Calls.Array.data[0].m_Target
      value: 
      objectReference: {fileID: 558595022}
    - target: {fileID: 1189071666425300, guid: b682b91d8605c534b8865614730f3882, type: 2}
      propertyPath: m_IsActive
      value: 1
      objectReference: {fileID: 0}
    m_RemovedComponents: []
  m_ParentPrefab: {fileID: 100100000, guid: b682b91d8605c534b8865614730f3882, type: 2}
  m_IsPrefabParent: 0
=======
--- !u!1 &1030870090
GameObject:
  m_ObjectHideFlags: 0
  m_PrefabParentObject: {fileID: 1991094219644674, guid: b682b91d8605c534b8865614730f3882,
    type: 2}
  m_PrefabInternal: {fileID: 0}
  serializedVersion: 5
  m_Component:
  - component: {fileID: 1030870091}
  - component: {fileID: 1030870093}
  - component: {fileID: 1030870092}
  m_Layer: 5
  m_Name: Text
  m_TagString: Untagged
  m_Icon: {fileID: 0}
  m_NavMeshLayer: 0
  m_StaticEditorFlags: 0
  m_IsActive: 1
--- !u!224 &1030870091
RectTransform:
  m_ObjectHideFlags: 0
  m_PrefabParentObject: {fileID: 224211338851964750, guid: b682b91d8605c534b8865614730f3882,
    type: 2}
  m_PrefabInternal: {fileID: 0}
  m_GameObject: {fileID: 1030870090}
  m_LocalRotation: {x: 0, y: 0, z: 0, w: 1}
  m_LocalPosition: {x: 0, y: 0, z: 0}
  m_LocalScale: {x: 1, y: 1, z: 1}
  m_Children: []
  m_Father: {fileID: 1748856717}
  m_RootOrder: 0
  m_LocalEulerAnglesHint: {x: 0, y: 0, z: 0}
  m_AnchorMin: {x: 0, y: 0}
  m_AnchorMax: {x: 1, y: 1}
  m_AnchoredPosition: {x: 0, y: 0}
  m_SizeDelta: {x: 0, y: 0}
  m_Pivot: {x: 0.5, y: 0.5}
--- !u!114 &1030870092
MonoBehaviour:
  m_ObjectHideFlags: 0
  m_PrefabParentObject: {fileID: 114912595959567238, guid: b682b91d8605c534b8865614730f3882,
    type: 2}
  m_PrefabInternal: {fileID: 0}
  m_GameObject: {fileID: 1030870090}
  m_Enabled: 1
  m_EditorHideFlags: 0
  m_Script: {fileID: 708705254, guid: f70555f144d8491a825f0804e09c671c, type: 3}
  m_Name: 
  m_EditorClassIdentifier: 
  m_Material: {fileID: 0}
  m_Color: {r: 0.19607843, g: 0.19607843, b: 0.19607843, a: 1}
  m_RaycastTarget: 1
  m_OnCullStateChanged:
    m_PersistentCalls:
      m_Calls: []
    m_TypeName: UnityEngine.UI.MaskableGraphic+CullStateChangedEvent, UnityEngine.UI,
      Version=1.0.0.0, Culture=neutral, PublicKeyToken=null
  m_FontData:
    m_Font: {fileID: 10102, guid: 0000000000000000e000000000000000, type: 0}
    m_FontSize: 25
    m_FontStyle: 0
    m_BestFit: 0
    m_MinSize: 2
    m_MaxSize: 40
    m_Alignment: 4
    m_AlignByGeometry: 0
    m_RichText: 1
    m_HorizontalOverflow: 0
    m_VerticalOverflow: 0
    m_LineSpacing: 1
  m_Text: Enemy Damage Objective
--- !u!222 &1030870093
CanvasRenderer:
  m_ObjectHideFlags: 0
  m_PrefabParentObject: {fileID: 222510726359535636, guid: b682b91d8605c534b8865614730f3882,
    type: 2}
  m_PrefabInternal: {fileID: 0}
  m_GameObject: {fileID: 1030870090}
--- !u!1 &1048035615
GameObject:
  m_ObjectHideFlags: 0
  m_PrefabParentObject: {fileID: 1035529945171722, guid: b682b91d8605c534b8865614730f3882,
    type: 2}
  m_PrefabInternal: {fileID: 0}
  serializedVersion: 5
  m_Component:
  - component: {fileID: 1048035616}
  - component: {fileID: 1048035618}
  - component: {fileID: 1048035617}
  m_Layer: 5
  m_Name: Text
  m_TagString: Untagged
  m_Icon: {fileID: 0}
  m_NavMeshLayer: 0
  m_StaticEditorFlags: 0
  m_IsActive: 1
--- !u!224 &1048035616
RectTransform:
  m_ObjectHideFlags: 0
  m_PrefabParentObject: {fileID: 224671735996649344, guid: b682b91d8605c534b8865614730f3882,
    type: 2}
  m_PrefabInternal: {fileID: 0}
  m_GameObject: {fileID: 1048035615}
  m_LocalRotation: {x: 0, y: 0, z: 0, w: 1}
  m_LocalPosition: {x: 0, y: 0, z: 0}
  m_LocalScale: {x: 1, y: 1, z: 1}
  m_Children: []
  m_Father: {fileID: 1661737857}
  m_RootOrder: 0
  m_LocalEulerAnglesHint: {x: 0, y: 0, z: 0}
  m_AnchorMin: {x: 0, y: 0}
  m_AnchorMax: {x: 1, y: 1}
  m_AnchoredPosition: {x: 0, y: 0}
  m_SizeDelta: {x: 0, y: 0}
  m_Pivot: {x: 0.5, y: 0.5}
--- !u!114 &1048035617
MonoBehaviour:
  m_ObjectHideFlags: 0
  m_PrefabParentObject: {fileID: 114892267584791456, guid: b682b91d8605c534b8865614730f3882,
    type: 2}
  m_PrefabInternal: {fileID: 0}
  m_GameObject: {fileID: 1048035615}
  m_Enabled: 1
  m_EditorHideFlags: 0
  m_Script: {fileID: 708705254, guid: f70555f144d8491a825f0804e09c671c, type: 3}
  m_Name: 
  m_EditorClassIdentifier: 
  m_Material: {fileID: 0}
  m_Color: {r: 0.19607843, g: 0.19607843, b: 0.19607843, a: 1}
  m_RaycastTarget: 1
  m_OnCullStateChanged:
    m_PersistentCalls:
      m_Calls: []
    m_TypeName: UnityEngine.UI.MaskableGraphic+CullStateChangedEvent, UnityEngine.UI,
      Version=1.0.0.0, Culture=neutral, PublicKeyToken=null
  m_FontData:
    m_Font: {fileID: 10102, guid: 0000000000000000e000000000000000, type: 0}
    m_FontSize: 25
    m_FontStyle: 0
    m_BestFit: 0
    m_MinSize: 2
    m_MaxSize: 40
    m_Alignment: 4
    m_AlignByGeometry: 0
    m_RichText: 1
    m_HorizontalOverflow: 0
    m_VerticalOverflow: 0
    m_LineSpacing: 1
  m_Text: Take 1 life
--- !u!222 &1048035618
CanvasRenderer:
  m_ObjectHideFlags: 0
  m_PrefabParentObject: {fileID: 222680371585827790, guid: b682b91d8605c534b8865614730f3882,
    type: 2}
  m_PrefabInternal: {fileID: 0}
  m_GameObject: {fileID: 1048035615}
--- !u!1 &1086755328
GameObject:
  m_ObjectHideFlags: 0
  m_PrefabParentObject: {fileID: 1993225870884942, guid: b682b91d8605c534b8865614730f3882,
    type: 2}
  m_PrefabInternal: {fileID: 0}
  serializedVersion: 5
  m_Component:
  - component: {fileID: 1086755329}
  - component: {fileID: 1086755331}
  - component: {fileID: 1086755330}
  m_Layer: 5
  m_Name: HealthCross
  m_TagString: Untagged
  m_Icon: {fileID: 0}
  m_NavMeshLayer: 0
  m_StaticEditorFlags: 0
  m_IsActive: 1
--- !u!224 &1086755329
RectTransform:
  m_ObjectHideFlags: 0
  m_PrefabParentObject: {fileID: 224542992490584144, guid: b682b91d8605c534b8865614730f3882,
    type: 2}
  m_PrefabInternal: {fileID: 0}
  m_GameObject: {fileID: 1086755328}
  m_LocalRotation: {x: 0, y: 0, z: 0, w: 1}
  m_LocalPosition: {x: 0, y: 0, z: 0}
  m_LocalScale: {x: 1, y: 1, z: 1}
  m_Children: []
  m_Father: {fileID: 1341989111}
  m_RootOrder: 2
  m_LocalEulerAnglesHint: {x: 0, y: 0, z: 0}
  m_AnchorMin: {x: 0.5, y: 0.5}
  m_AnchorMax: {x: 0.5, y: 0.5}
  m_AnchoredPosition: {x: -258, y: -7}
  m_SizeDelta: {x: 51, y: 51}
  m_Pivot: {x: 0.5, y: 0.5}
--- !u!114 &1086755330
MonoBehaviour:
  m_ObjectHideFlags: 0
  m_PrefabParentObject: {fileID: 114594294418265420, guid: b682b91d8605c534b8865614730f3882,
    type: 2}
  m_PrefabInternal: {fileID: 0}
  m_GameObject: {fileID: 1086755328}
  m_Enabled: 1
  m_EditorHideFlags: 0
  m_Script: {fileID: -765806418, guid: f70555f144d8491a825f0804e09c671c, type: 3}
  m_Name: 
  m_EditorClassIdentifier: 
  m_Material: {fileID: 0}
  m_Color: {r: 1, g: 0.2794118, b: 0.2794118, a: 1}
  m_RaycastTarget: 1
  m_OnCullStateChanged:
    m_PersistentCalls:
      m_Calls: []
    m_TypeName: UnityEngine.UI.MaskableGraphic+CullStateChangedEvent, UnityEngine.UI,
      Version=1.0.0.0, Culture=neutral, PublicKeyToken=null
  m_Sprite: {fileID: 21300000, guid: 6dafce53e61e2416fba83ab29b65b4a5, type: 3}
  m_Type: 0
  m_PreserveAspect: 0
  m_FillCenter: 1
  m_FillMethod: 4
  m_FillAmount: 1
  m_FillClockwise: 1
  m_FillOrigin: 0
--- !u!222 &1086755331
CanvasRenderer:
  m_ObjectHideFlags: 0
  m_PrefabParentObject: {fileID: 222839328407550960, guid: b682b91d8605c534b8865614730f3882,
    type: 2}
  m_PrefabInternal: {fileID: 0}
  m_GameObject: {fileID: 1086755328}
>>>>>>> 297c67f6
--- !u!1 &1138197388
GameObject:
  m_ObjectHideFlags: 0
  m_PrefabParentObject: {fileID: 0}
  m_PrefabInternal: {fileID: 0}
  serializedVersion: 5
  m_Component:
  - component: {fileID: 1138197389}
  - component: {fileID: 1138197390}
  m_Layer: 0
  m_Name: Guitar
  m_TagString: Untagged
  m_Icon: {fileID: 0}
  m_NavMeshLayer: 0
  m_StaticEditorFlags: 0
  m_IsActive: 0
--- !u!4 &1138197389
Transform:
  m_ObjectHideFlags: 0
  m_PrefabParentObject: {fileID: 0}
  m_PrefabInternal: {fileID: 0}
  m_GameObject: {fileID: 1138197388}
  m_LocalRotation: {x: -0, y: -0, z: -0, w: 1}
  m_LocalPosition: {x: 0, y: 0, z: 0}
  m_LocalScale: {x: 1, y: 1, z: 1}
  m_Children: []
  m_Father: {fileID: 1001039279}
  m_RootOrder: 2
  m_LocalEulerAnglesHint: {x: 0, y: 0, z: 0}
--- !u!82 &1138197390
AudioSource:
  m_ObjectHideFlags: 0
  m_PrefabParentObject: {fileID: 0}
  m_PrefabInternal: {fileID: 0}
  m_GameObject: {fileID: 1138197388}
  m_Enabled: 1
  serializedVersion: 4
  OutputAudioMixerGroup: {fileID: 243130465365207694, guid: eefec7e043ef28e469edccaf6f1f551f,
    type: 2}
  m_audioClip: {fileID: 8300000, guid: 0de117c96d16f1d4b95381de3506e024, type: 3}
  m_PlayOnAwake: 1
  m_Volume: 1
  m_Pitch: 1
  Loop: 1
  Mute: 0
  Spatialize: 0
  SpatializePostEffects: 0
  Priority: 128
  DopplerLevel: 1
  MinDistance: 1
  MaxDistance: 500
  Pan2D: 0
  rolloffMode: 0
  BypassEffects: 0
  BypassListenerEffects: 0
  BypassReverbZones: 0
  rolloffCustomCurve:
    serializedVersion: 2
    m_Curve:
    - serializedVersion: 2
      time: 0
      value: 1
      inSlope: 0
      outSlope: 0
      tangentMode: 0
    - serializedVersion: 2
      time: 1
      value: 0
      inSlope: 0
      outSlope: 0
      tangentMode: 0
    m_PreInfinity: 2
    m_PostInfinity: 2
    m_RotationOrder: 4
  panLevelCustomCurve:
    serializedVersion: 2
    m_Curve:
    - serializedVersion: 2
      time: 0
      value: 0
      inSlope: 0
      outSlope: 0
      tangentMode: 0
    m_PreInfinity: 2
    m_PostInfinity: 2
    m_RotationOrder: 0
  spreadCustomCurve:
    serializedVersion: 2
    m_Curve:
    - serializedVersion: 2
      time: 0
      value: 0
      inSlope: 0
      outSlope: 0
      tangentMode: 0
    m_PreInfinity: 2
    m_PostInfinity: 2
    m_RotationOrder: 0
  reverbZoneMixCustomCurve:
    serializedVersion: 2
    m_Curve:
    - serializedVersion: 2
      time: 0
      value: 1
      inSlope: 0
      outSlope: 0
      tangentMode: 0
    m_PreInfinity: 2
    m_PostInfinity: 2
    m_RotationOrder: 0
--- !u!1 &1196726748
GameObject:
  m_ObjectHideFlags: 0
  m_PrefabParentObject: {fileID: 0}
  m_PrefabInternal: {fileID: 0}
  serializedVersion: 5
  m_Component:
  - component: {fileID: 1196726749}
  - component: {fileID: 1196726750}
  - component: {fileID: 1196726751}
  m_Layer: 0
  m_Name: Bass
  m_TagString: Untagged
  m_Icon: {fileID: 0}
  m_NavMeshLayer: 0
  m_StaticEditorFlags: 0
  m_IsActive: 1
--- !u!4 &1196726749
Transform:
  m_ObjectHideFlags: 0
  m_PrefabParentObject: {fileID: 0}
  m_PrefabInternal: {fileID: 0}
  m_GameObject: {fileID: 1196726748}
  m_LocalRotation: {x: -0, y: -0, z: -0, w: 1}
  m_LocalPosition: {x: 0, y: 0, z: 0}
  m_LocalScale: {x: 1, y: 1, z: 1}
  m_Children: []
  m_Father: {fileID: 1001039279}
  m_RootOrder: 0
  m_LocalEulerAnglesHint: {x: 0, y: 0, z: 0}
--- !u!82 &1196726750
AudioSource:
  m_ObjectHideFlags: 0
  m_PrefabParentObject: {fileID: 0}
  m_PrefabInternal: {fileID: 0}
  m_GameObject: {fileID: 1196726748}
  m_Enabled: 1
  serializedVersion: 4
  OutputAudioMixerGroup: {fileID: 243500810968434546, guid: eefec7e043ef28e469edccaf6f1f551f,
    type: 2}
  m_audioClip: {fileID: 8300000, guid: 7a33d531df4e06848bd649a9210488b8, type: 3}
  m_PlayOnAwake: 1
  m_Volume: 1
  m_Pitch: 1
  Loop: 1
  Mute: 0
  Spatialize: 0
  SpatializePostEffects: 0
  Priority: 128
  DopplerLevel: 1
  MinDistance: 1
  MaxDistance: 500
  Pan2D: 0
  rolloffMode: 0
  BypassEffects: 0
  BypassListenerEffects: 0
  BypassReverbZones: 0
  rolloffCustomCurve:
    serializedVersion: 2
    m_Curve:
    - serializedVersion: 2
      time: 0
      value: 1
      inSlope: 0
      outSlope: 0
      tangentMode: 0
    - serializedVersion: 2
      time: 1
      value: 0
      inSlope: 0
      outSlope: 0
      tangentMode: 0
    m_PreInfinity: 2
    m_PostInfinity: 2
    m_RotationOrder: 4
  panLevelCustomCurve:
    serializedVersion: 2
    m_Curve:
    - serializedVersion: 2
      time: 0
      value: 0
      inSlope: 0
      outSlope: 0
      tangentMode: 0
    m_PreInfinity: 2
    m_PostInfinity: 2
    m_RotationOrder: 0
  spreadCustomCurve:
    serializedVersion: 2
    m_Curve:
    - serializedVersion: 2
      time: 0
      value: 0
      inSlope: 0
      outSlope: 0
      tangentMode: 0
    m_PreInfinity: 2
    m_PostInfinity: 2
    m_RotationOrder: 0
  reverbZoneMixCustomCurve:
    serializedVersion: 2
    m_Curve:
    - serializedVersion: 2
      time: 0
      value: 1
      inSlope: 0
      outSlope: 0
      tangentMode: 0
    m_PreInfinity: 2
    m_PostInfinity: 2
    m_RotationOrder: 0
<<<<<<< HEAD
--- !u!114 &1196726751
MonoBehaviour:
  m_ObjectHideFlags: 0
  m_PrefabParentObject: {fileID: 0}
  m_PrefabInternal: {fileID: 0}
  m_GameObject: {fileID: 1196726748}
  m_Enabled: 1
  m_EditorHideFlags: 0
  m_Script: {fileID: 11500000, guid: 2465753ba6ff6d74fa85c1a263ebba4e, type: 3}
  m_Name: 
  m_EditorClassIdentifier: 
  Instrument: 0
  m_Source: {fileID: 1196726750}
--- !u!1001 &1762369656
=======
--- !u!1 &1341345101
GameObject:
  m_ObjectHideFlags: 0
  m_PrefabParentObject: {fileID: 1696613624473850, guid: b682b91d8605c534b8865614730f3882,
    type: 2}
  m_PrefabInternal: {fileID: 0}
  serializedVersion: 5
  m_Component:
  - component: {fileID: 1341345102}
  m_Layer: 5
  m_Name: Coins
  m_TagString: Untagged
  m_Icon: {fileID: 0}
  m_NavMeshLayer: 0
  m_StaticEditorFlags: 0
  m_IsActive: 1
--- !u!224 &1341345102
RectTransform:
  m_ObjectHideFlags: 0
  m_PrefabParentObject: {fileID: 224956428942723868, guid: b682b91d8605c534b8865614730f3882,
    type: 2}
  m_PrefabInternal: {fileID: 0}
  m_GameObject: {fileID: 1341345101}
  m_LocalRotation: {x: -0, y: -0, z: -0, w: 1}
  m_LocalPosition: {x: 0, y: 0, z: 0}
  m_LocalScale: {x: 1, y: 1, z: 1}
  m_Children:
  - {fileID: 1764698639}
  - {fileID: 2102952302}
  - {fileID: 159012051}
  m_Father: {fileID: 936137211}
  m_RootOrder: 0
  m_LocalEulerAnglesHint: {x: 0, y: 0, z: 0}
  m_AnchorMin: {x: 0.5, y: 0.5}
  m_AnchorMax: {x: 0.5, y: 0.5}
  m_AnchoredPosition: {x: 810, y: 487.23}
  m_SizeDelta: {x: 300, y: 106}
  m_Pivot: {x: 0.5, y: 0.5}
--- !u!1 &1341989110
GameObject:
  m_ObjectHideFlags: 0
  m_PrefabParentObject: {fileID: 1978105970340420, guid: b682b91d8605c534b8865614730f3882,
    type: 2}
  m_PrefabInternal: {fileID: 0}
  serializedVersion: 5
  m_Component:
  - component: {fileID: 1341989111}
  m_Layer: 5
  m_Name: Healthbar
  m_TagString: Untagged
  m_Icon: {fileID: 0}
  m_NavMeshLayer: 0
  m_StaticEditorFlags: 0
  m_IsActive: 1
--- !u!224 &1341989111
RectTransform:
  m_ObjectHideFlags: 0
  m_PrefabParentObject: {fileID: 224311281816270880, guid: b682b91d8605c534b8865614730f3882,
    type: 2}
  m_PrefabInternal: {fileID: 0}
  m_GameObject: {fileID: 1341989110}
  m_LocalRotation: {x: -0, y: -0, z: -0, w: 1}
  m_LocalPosition: {x: 0, y: 0, z: 0}
  m_LocalScale: {x: 1, y: 1, z: 1}
  m_Children:
  - {fileID: 1772072864}
  - {fileID: 1457652856}
  - {fileID: 1086755329}
  m_Father: {fileID: 936137211}
  m_RootOrder: 1
  m_LocalEulerAnglesHint: {x: 0, y: 0, z: 0}
  m_AnchorMin: {x: 0.5, y: 0.5}
  m_AnchorMax: {x: 0.5, y: 0.5}
  m_AnchoredPosition: {x: -631.7001, y: -490.18298}
  m_SizeDelta: {x: 662, y: 100}
  m_Pivot: {x: 0.5, y: 0.5}
--- !u!1001 &1354543053
>>>>>>> 297c67f6
Prefab:
  m_ObjectHideFlags: 0
  serializedVersion: 2
  m_Modification:
    m_TransformParent: {fileID: 0}
    m_Modifications:
    - target: {fileID: 224665575878140636, guid: 652bfa9171ffe214a87aa2ea7803a06e,
        type: 2}
      propertyPath: m_LocalPosition.x
      value: 0
      objectReference: {fileID: 0}
    - target: {fileID: 224665575878140636, guid: 652bfa9171ffe214a87aa2ea7803a06e,
        type: 2}
      propertyPath: m_LocalPosition.y
      value: 0
      objectReference: {fileID: 0}
    - target: {fileID: 224665575878140636, guid: 652bfa9171ffe214a87aa2ea7803a06e,
        type: 2}
      propertyPath: m_LocalPosition.z
      value: 0
      objectReference: {fileID: 0}
    - target: {fileID: 224665575878140636, guid: 652bfa9171ffe214a87aa2ea7803a06e,
        type: 2}
      propertyPath: m_LocalRotation.x
      value: 0
      objectReference: {fileID: 0}
    - target: {fileID: 224665575878140636, guid: 652bfa9171ffe214a87aa2ea7803a06e,
        type: 2}
      propertyPath: m_LocalRotation.y
      value: 0
      objectReference: {fileID: 0}
    - target: {fileID: 224665575878140636, guid: 652bfa9171ffe214a87aa2ea7803a06e,
        type: 2}
      propertyPath: m_LocalRotation.z
      value: 0
      objectReference: {fileID: 0}
    - target: {fileID: 224665575878140636, guid: 652bfa9171ffe214a87aa2ea7803a06e,
        type: 2}
      propertyPath: m_LocalRotation.w
      value: 1
      objectReference: {fileID: 0}
    - target: {fileID: 224665575878140636, guid: 652bfa9171ffe214a87aa2ea7803a06e,
        type: 2}
      propertyPath: m_RootOrder
      value: 6
      objectReference: {fileID: 0}
    - target: {fileID: 224665575878140636, guid: 652bfa9171ffe214a87aa2ea7803a06e,
        type: 2}
      propertyPath: m_AnchoredPosition.x
      value: 0
      objectReference: {fileID: 0}
    - target: {fileID: 224665575878140636, guid: 652bfa9171ffe214a87aa2ea7803a06e,
        type: 2}
      propertyPath: m_AnchoredPosition.y
      value: 0
      objectReference: {fileID: 0}
    - target: {fileID: 224665575878140636, guid: 652bfa9171ffe214a87aa2ea7803a06e,
        type: 2}
      propertyPath: m_SizeDelta.x
      value: 0
      objectReference: {fileID: 0}
    - target: {fileID: 224665575878140636, guid: 652bfa9171ffe214a87aa2ea7803a06e,
        type: 2}
      propertyPath: m_SizeDelta.y
      value: 0
      objectReference: {fileID: 0}
    - target: {fileID: 224665575878140636, guid: 652bfa9171ffe214a87aa2ea7803a06e,
        type: 2}
      propertyPath: m_AnchorMin.x
      value: 0
      objectReference: {fileID: 0}
    - target: {fileID: 224665575878140636, guid: 652bfa9171ffe214a87aa2ea7803a06e,
        type: 2}
      propertyPath: m_AnchorMin.y
      value: 0
      objectReference: {fileID: 0}
    - target: {fileID: 224665575878140636, guid: 652bfa9171ffe214a87aa2ea7803a06e,
        type: 2}
      propertyPath: m_AnchorMax.x
      value: 0
      objectReference: {fileID: 0}
    - target: {fileID: 224665575878140636, guid: 652bfa9171ffe214a87aa2ea7803a06e,
        type: 2}
      propertyPath: m_AnchorMax.y
      value: 0
      objectReference: {fileID: 0}
    - target: {fileID: 224665575878140636, guid: 652bfa9171ffe214a87aa2ea7803a06e,
        type: 2}
      propertyPath: m_Pivot.x
      value: 0
      objectReference: {fileID: 0}
    - target: {fileID: 224665575878140636, guid: 652bfa9171ffe214a87aa2ea7803a06e,
        type: 2}
      propertyPath: m_Pivot.y
      value: 0
      objectReference: {fileID: 0}
    - target: {fileID: 1252395544952728, guid: 652bfa9171ffe214a87aa2ea7803a06e, type: 2}
      propertyPath: m_IsActive
      value: 1
      objectReference: {fileID: 0}
    - target: {fileID: 1951059879806574, guid: 652bfa9171ffe214a87aa2ea7803a06e, type: 2}
      propertyPath: m_IsActive
      value: 0
      objectReference: {fileID: 0}
    - target: {fileID: 114388111229323922, guid: 652bfa9171ffe214a87aa2ea7803a06e,
        type: 2}
      propertyPath: m_Sprite
      value: 
      objectReference: {fileID: 21300000, guid: eee6789716a6248389379f70c3e8ac88,
        type: 3}
    m_RemovedComponents: []
  m_ParentPrefab: {fileID: 100100000, guid: 652bfa9171ffe214a87aa2ea7803a06e, type: 2}
  m_IsPrefabParent: 0
--- !u!1 &1457652853
GameObject:
  m_ObjectHideFlags: 0
  m_PrefabParentObject: {fileID: 1214397328257068, guid: b682b91d8605c534b8865614730f3882,
    type: 2}
  m_PrefabInternal: {fileID: 0}
  serializedVersion: 5
  m_Component:
  - component: {fileID: 1457652856}
  - component: {fileID: 1457652855}
  - component: {fileID: 1457652854}
  m_Layer: 5
  m_Name: HealthFill
  m_TagString: Untagged
  m_Icon: {fileID: 0}
  m_NavMeshLayer: 0
  m_StaticEditorFlags: 0
  m_IsActive: 1
--- !u!114 &1457652854
MonoBehaviour:
  m_ObjectHideFlags: 0
  m_PrefabParentObject: {fileID: 114775524770963228, guid: b682b91d8605c534b8865614730f3882,
    type: 2}
  m_PrefabInternal: {fileID: 0}
  m_GameObject: {fileID: 1457652853}
  m_Enabled: 1
  m_EditorHideFlags: 0
  m_Script: {fileID: -765806418, guid: f70555f144d8491a825f0804e09c671c, type: 3}
  m_Name: 
  m_EditorClassIdentifier: 
  m_Material: {fileID: 0}
  m_Color: {r: 1, g: 1, b: 1, a: 1}
  m_RaycastTarget: 1
  m_OnCullStateChanged:
    m_PersistentCalls:
      m_Calls: []
    m_TypeName: UnityEngine.UI.MaskableGraphic+CullStateChangedEvent, UnityEngine.UI,
      Version=1.0.0.0, Culture=neutral, PublicKeyToken=null
  m_Sprite: {fileID: 21300000, guid: 8187c4f60de954a9d8f640a5edf25bd5, type: 3}
  m_Type: 3
  m_PreserveAspect: 0
  m_FillCenter: 1
  m_FillMethod: 0
  m_FillAmount: 1
  m_FillClockwise: 1
  m_FillOrigin: 0
--- !u!222 &1457652855
CanvasRenderer:
  m_ObjectHideFlags: 0
  m_PrefabParentObject: {fileID: 222649622222908888, guid: b682b91d8605c534b8865614730f3882,
    type: 2}
  m_PrefabInternal: {fileID: 0}
  m_GameObject: {fileID: 1457652853}
--- !u!224 &1457652856
RectTransform:
  m_ObjectHideFlags: 0
  m_PrefabParentObject: {fileID: 224216113404347320, guid: b682b91d8605c534b8865614730f3882,
    type: 2}
  m_PrefabInternal: {fileID: 0}
  m_GameObject: {fileID: 1457652853}
  m_LocalRotation: {x: -0, y: -0, z: -0, w: 1}
  m_LocalPosition: {x: 0, y: 0, z: 0}
  m_LocalScale: {x: 1, y: 1, z: 1}
  m_Children: []
  m_Father: {fileID: 1341989111}
  m_RootOrder: 1
  m_LocalEulerAnglesHint: {x: 0, y: 0, z: 0}
  m_AnchorMin: {x: 0.5, y: 0.5}
  m_AnchorMax: {x: 0.5, y: 0.5}
  m_AnchoredPosition: {x: 51.5, y: 4}
  m_SizeDelta: {x: 455, y: 54}
  m_Pivot: {x: 0.5, y: 0.5}
--- !u!1 &1541297602
GameObject:
  m_ObjectHideFlags: 0
  m_PrefabParentObject: {fileID: 1104096097897018, guid: b682b91d8605c534b8865614730f3882,
    type: 2}
  m_PrefabInternal: {fileID: 0}
  serializedVersion: 5
  m_Component:
  - component: {fileID: 1541297603}
  - component: {fileID: 1541297605}
  - component: {fileID: 1541297604}
  m_Layer: 5
  m_Name: TrackPlayingUI
  m_TagString: Untagged
  m_Icon: {fileID: 0}
  m_NavMeshLayer: 0
  m_StaticEditorFlags: 0
  m_IsActive: 1
--- !u!224 &1541297603
RectTransform:
  m_ObjectHideFlags: 0
  m_PrefabParentObject: {fileID: 224102103994821598, guid: b682b91d8605c534b8865614730f3882,
    type: 2}
  m_PrefabInternal: {fileID: 0}
  m_GameObject: {fileID: 1541297602}
  m_LocalRotation: {x: 0, y: 0, z: 0, w: 1}
  m_LocalPosition: {x: 0, y: 0, z: 0}
  m_LocalScale: {x: 1, y: 1, z: 1}
  m_Children: []
  m_Father: {fileID: 66364957}
  m_RootOrder: 0
  m_LocalEulerAnglesHint: {x: 0, y: 0, z: 0}
  m_AnchorMin: {x: 0.5, y: 0.5}
  m_AnchorMax: {x: 0.5, y: 0.5}
  m_AnchoredPosition: {x: 694.5, y: -518.1478}
  m_SizeDelta: {x: 533, y: 55}
  m_Pivot: {x: 0.5, y: 0.5}
--- !u!114 &1541297604
MonoBehaviour:
  m_ObjectHideFlags: 0
  m_PrefabParentObject: {fileID: 114712477639277268, guid: b682b91d8605c534b8865614730f3882,
    type: 2}
  m_PrefabInternal: {fileID: 0}
  m_GameObject: {fileID: 1541297602}
  m_Enabled: 1
  m_EditorHideFlags: 0
  m_Script: {fileID: -765806418, guid: f70555f144d8491a825f0804e09c671c, type: 3}
  m_Name: 
  m_EditorClassIdentifier: 
  m_Material: {fileID: 0}
  m_Color: {r: 1, g: 1, b: 1, a: 1}
  m_RaycastTarget: 1
  m_OnCullStateChanged:
    m_PersistentCalls:
      m_Calls: []
    m_TypeName: UnityEngine.UI.MaskableGraphic+CullStateChangedEvent, UnityEngine.UI,
      Version=1.0.0.0, Culture=neutral, PublicKeyToken=null
  m_Sprite: {fileID: 21300000, guid: c3c5aca1e0511465287496cdffa5da5f, type: 3}
  m_Type: 0
  m_PreserveAspect: 0
  m_FillCenter: 1
  m_FillMethod: 4
  m_FillAmount: 1
  m_FillClockwise: 1
  m_FillOrigin: 0
--- !u!222 &1541297605
CanvasRenderer:
  m_ObjectHideFlags: 0
  m_PrefabParentObject: {fileID: 222926928746852674, guid: b682b91d8605c534b8865614730f3882,
    type: 2}
  m_PrefabInternal: {fileID: 0}
  m_GameObject: {fileID: 1541297602}
--- !u!1 &1587189704
GameObject:
  m_ObjectHideFlags: 0
  m_PrefabParentObject: {fileID: 1417838229053218, guid: b682b91d8605c534b8865614730f3882,
    type: 2}
  m_PrefabInternal: {fileID: 0}
  serializedVersion: 5
  m_Component:
  - component: {fileID: 1587189705}
  - component: {fileID: 1587189707}
  - component: {fileID: 1587189706}
  m_Layer: 5
  m_Name: Text
  m_TagString: Untagged
  m_Icon: {fileID: 0}
  m_NavMeshLayer: 0
  m_StaticEditorFlags: 0
  m_IsActive: 1
--- !u!224 &1587189705
RectTransform:
  m_ObjectHideFlags: 0
  m_PrefabParentObject: {fileID: 224259472695133142, guid: b682b91d8605c534b8865614730f3882,
    type: 2}
  m_PrefabInternal: {fileID: 0}
  m_GameObject: {fileID: 1587189704}
  m_LocalRotation: {x: 0, y: 0, z: 0, w: 1}
  m_LocalPosition: {x: 0, y: 0, z: 0}
  m_LocalScale: {x: 1, y: 1, z: 1}
  m_Children: []
  m_Father: {fileID: 83573691}
  m_RootOrder: 0
  m_LocalEulerAnglesHint: {x: 0, y: 0, z: 0}
  m_AnchorMin: {x: 0, y: 0}
  m_AnchorMax: {x: 1, y: 1}
  m_AnchoredPosition: {x: 0, y: 0}
  m_SizeDelta: {x: 0, y: 0}
  m_Pivot: {x: 0.5, y: 0.5}
--- !u!114 &1587189706
MonoBehaviour:
  m_ObjectHideFlags: 0
  m_PrefabParentObject: {fileID: 114980628491290268, guid: b682b91d8605c534b8865614730f3882,
    type: 2}
  m_PrefabInternal: {fileID: 0}
  m_GameObject: {fileID: 1587189704}
  m_Enabled: 1
  m_EditorHideFlags: 0
  m_Script: {fileID: 708705254, guid: f70555f144d8491a825f0804e09c671c, type: 3}
  m_Name: 
  m_EditorClassIdentifier: 
  m_Material: {fileID: 0}
  m_Color: {r: 0.19607843, g: 0.19607843, b: 0.19607843, a: 1}
  m_RaycastTarget: 1
  m_OnCullStateChanged:
    m_PersistentCalls:
      m_Calls: []
    m_TypeName: UnityEngine.UI.MaskableGraphic+CullStateChangedEvent, UnityEngine.UI,
      Version=1.0.0.0, Culture=neutral, PublicKeyToken=null
  m_FontData:
    m_Font: {fileID: 10102, guid: 0000000000000000e000000000000000, type: 0}
    m_FontSize: 25
    m_FontStyle: 0
    m_BestFit: 0
    m_MinSize: 2
    m_MaxSize: 40
    m_Alignment: 4
    m_AlignByGeometry: 0
    m_RichText: 1
    m_HorizontalOverflow: 0
    m_VerticalOverflow: 0
    m_LineSpacing: 1
  m_Text: Kill Enemy
--- !u!222 &1587189707
CanvasRenderer:
  m_ObjectHideFlags: 0
  m_PrefabParentObject: {fileID: 222568628551687410, guid: b682b91d8605c534b8865614730f3882,
    type: 2}
  m_PrefabInternal: {fileID: 0}
  m_GameObject: {fileID: 1587189704}
--- !u!1 &1661737856
GameObject:
  m_ObjectHideFlags: 0
  m_PrefabParentObject: {fileID: 1849029624013264, guid: b682b91d8605c534b8865614730f3882,
    type: 2}
  m_PrefabInternal: {fileID: 0}
  serializedVersion: 5
  m_Component:
  - component: {fileID: 1661737857}
  - component: {fileID: 1661737860}
  - component: {fileID: 1661737859}
  - component: {fileID: 1661737858}
  m_Layer: 5
  m_Name: Take 1 Life Button
  m_TagString: Untagged
  m_Icon: {fileID: 0}
  m_NavMeshLayer: 0
  m_StaticEditorFlags: 0
  m_IsActive: 1
--- !u!224 &1661737857
RectTransform:
  m_ObjectHideFlags: 0
  m_PrefabParentObject: {fileID: 224593926402574588, guid: b682b91d8605c534b8865614730f3882,
    type: 2}
  m_PrefabInternal: {fileID: 0}
  m_GameObject: {fileID: 1661737856}
  m_LocalRotation: {x: -0, y: -0, z: -0, w: 1}
  m_LocalPosition: {x: 0, y: 0, z: 0}
  m_LocalScale: {x: 1, y: 1, z: 1}
  m_Children:
  - {fileID: 1048035616}
  m_Father: {fileID: 1727973541}
  m_RootOrder: 3
  m_LocalEulerAnglesHint: {x: 0, y: 0, z: 0}
  m_AnchorMin: {x: 0.5, y: 0.5}
  m_AnchorMax: {x: 0.5, y: 0.5}
  m_AnchoredPosition: {x: 0, y: -180}
  m_SizeDelta: {x: 300, y: 60}
  m_Pivot: {x: 0.5, y: 0.5}
--- !u!114 &1661737858
MonoBehaviour:
  m_ObjectHideFlags: 0
  m_PrefabParentObject: {fileID: 114351745422942482, guid: b682b91d8605c534b8865614730f3882,
    type: 2}
  m_PrefabInternal: {fileID: 0}
  m_GameObject: {fileID: 1661737856}
  m_Enabled: 1
  m_EditorHideFlags: 0
  m_Script: {fileID: 1392445389, guid: f70555f144d8491a825f0804e09c671c, type: 3}
  m_Name: 
  m_EditorClassIdentifier: 
  m_Navigation:
    m_Mode: 3
    m_SelectOnUp: {fileID: 0}
    m_SelectOnDown: {fileID: 0}
    m_SelectOnLeft: {fileID: 0}
    m_SelectOnRight: {fileID: 0}
  m_Transition: 1
  m_Colors:
    m_NormalColor: {r: 1, g: 1, b: 1, a: 1}
    m_HighlightedColor: {r: 0.9607843, g: 0.9607843, b: 0.9607843, a: 1}
    m_PressedColor: {r: 0.78431374, g: 0.78431374, b: 0.78431374, a: 1}
    m_DisabledColor: {r: 0.78431374, g: 0.78431374, b: 0.78431374, a: 0.5019608}
    m_ColorMultiplier: 1
    m_FadeDuration: 0.1
  m_SpriteState:
    m_HighlightedSprite: {fileID: 0}
    m_PressedSprite: {fileID: 0}
    m_DisabledSprite: {fileID: 0}
  m_AnimationTriggers:
    m_NormalTrigger: Normal
    m_HighlightedTrigger: Highlighted
    m_PressedTrigger: Pressed
    m_DisabledTrigger: Disabled
  m_Interactable: 1
  m_TargetGraphic: {fileID: 1661737859}
  m_OnClick:
    m_PersistentCalls:
      m_Calls:
      - m_Target: {fileID: 558595022}
        m_MethodName: ChangeLivesAmount
        m_Mode: 3
        m_Arguments:
          m_ObjectArgument: {fileID: 0}
          m_ObjectArgumentAssemblyTypeName: UnityEngine.Object, UnityEngine
          m_IntArgument: -1
          m_FloatArgument: 800
          m_StringArgument: 
          m_BoolArgument: 0
        m_CallState: 2
    m_TypeName: UnityEngine.UI.Button+ButtonClickedEvent, UnityEngine.UI, Version=1.0.0.0,
      Culture=neutral, PublicKeyToken=null
--- !u!114 &1661737859
MonoBehaviour:
  m_ObjectHideFlags: 0
  m_PrefabParentObject: {fileID: 114481918456711304, guid: b682b91d8605c534b8865614730f3882,
    type: 2}
  m_PrefabInternal: {fileID: 0}
  m_GameObject: {fileID: 1661737856}
  m_Enabled: 1
  m_EditorHideFlags: 0
  m_Script: {fileID: -765806418, guid: f70555f144d8491a825f0804e09c671c, type: 3}
  m_Name: 
  m_EditorClassIdentifier: 
  m_Material: {fileID: 0}
  m_Color: {r: 1, g: 1, b: 1, a: 1}
  m_RaycastTarget: 1
  m_OnCullStateChanged:
    m_PersistentCalls:
      m_Calls: []
    m_TypeName: UnityEngine.UI.MaskableGraphic+CullStateChangedEvent, UnityEngine.UI,
      Version=1.0.0.0, Culture=neutral, PublicKeyToken=null
  m_Sprite: {fileID: 10905, guid: 0000000000000000f000000000000000, type: 0}
  m_Type: 1
  m_PreserveAspect: 0
  m_FillCenter: 1
  m_FillMethod: 4
  m_FillAmount: 1
  m_FillClockwise: 1
  m_FillOrigin: 0
--- !u!222 &1661737860
CanvasRenderer:
  m_ObjectHideFlags: 0
  m_PrefabParentObject: {fileID: 222149770399347208, guid: b682b91d8605c534b8865614730f3882,
    type: 2}
  m_PrefabInternal: {fileID: 0}
  m_GameObject: {fileID: 1661737856}
--- !u!1 &1727973540
GameObject:
  m_ObjectHideFlags: 0
  m_PrefabParentObject: {fileID: 1401799121432706, guid: b682b91d8605c534b8865614730f3882,
    type: 2}
  m_PrefabInternal: {fileID: 0}
  serializedVersion: 5
  m_Component:
  - component: {fileID: 1727973541}
  m_Layer: 5
  m_Name: Test Buttons
  m_TagString: Untagged
  m_Icon: {fileID: 0}
  m_NavMeshLayer: 0
  m_StaticEditorFlags: 0
  m_IsActive: 1
--- !u!224 &1727973541
RectTransform:
  m_ObjectHideFlags: 0
  m_PrefabParentObject: {fileID: 224059194492353858, guid: b682b91d8605c534b8865614730f3882,
    type: 2}
  m_PrefabInternal: {fileID: 0}
  m_GameObject: {fileID: 1727973540}
  m_LocalRotation: {x: -0, y: -0, z: -0, w: 1}
  m_LocalPosition: {x: 0, y: 0, z: 0}
  m_LocalScale: {x: 1, y: 1, z: 1}
  m_Children:
  - {fileID: 147712926}
  - {fileID: 1898988057}
  - {fileID: 1914490795}
  - {fileID: 1661737857}
  - {fileID: 886650012}
  - {fileID: 83573691}
  - {fileID: 1748856717}
  - {fileID: 757003454}
  m_Father: {fileID: 936137211}
  m_RootOrder: 2
  m_LocalEulerAnglesHint: {x: 0, y: 0, z: 0}
  m_AnchorMin: {x: 0.5, y: 0.5}
  m_AnchorMax: {x: 0.5, y: 0.5}
  m_AnchoredPosition: {x: -789, y: 232}
  m_SizeDelta: {x: 100, y: 100}
  m_Pivot: {x: 0.5, y: 0.5}
--- !u!1001 &1731791392
Prefab:
  m_ObjectHideFlags: 0
  serializedVersion: 2
  m_Modification:
    m_TransformParent: {fileID: 0}
    m_Modifications:
    - target: {fileID: 4365762468754424, guid: 6070b2b6ce613c74ca956f892c914407, type: 2}
      propertyPath: m_LocalPosition.x
      value: -1.01
      objectReference: {fileID: 0}
    - target: {fileID: 4365762468754424, guid: 6070b2b6ce613c74ca956f892c914407, type: 2}
      propertyPath: m_LocalPosition.y
      value: -0.83
      objectReference: {fileID: 0}
    - target: {fileID: 4365762468754424, guid: 6070b2b6ce613c74ca956f892c914407, type: 2}
      propertyPath: m_LocalPosition.z
      value: 0
      objectReference: {fileID: 0}
    - target: {fileID: 4365762468754424, guid: 6070b2b6ce613c74ca956f892c914407, type: 2}
      propertyPath: m_LocalRotation.x
      value: 0
      objectReference: {fileID: 0}
    - target: {fileID: 4365762468754424, guid: 6070b2b6ce613c74ca956f892c914407, type: 2}
      propertyPath: m_LocalRotation.y
      value: 0
      objectReference: {fileID: 0}
    - target: {fileID: 4365762468754424, guid: 6070b2b6ce613c74ca956f892c914407, type: 2}
      propertyPath: m_LocalRotation.z
      value: 0
      objectReference: {fileID: 0}
    - target: {fileID: 4365762468754424, guid: 6070b2b6ce613c74ca956f892c914407, type: 2}
      propertyPath: m_LocalRotation.w
      value: 1
      objectReference: {fileID: 0}
    - target: {fileID: 4365762468754424, guid: 6070b2b6ce613c74ca956f892c914407, type: 2}
      propertyPath: m_RootOrder
      value: 4
      objectReference: {fileID: 0}
    m_RemovedComponents: []
  m_ParentPrefab: {fileID: 100100000, guid: 6070b2b6ce613c74ca956f892c914407, type: 2}
  m_IsPrefabParent: 0
--- !u!1 &1748856716
GameObject:
  m_ObjectHideFlags: 0
  m_PrefabParentObject: {fileID: 1406589917225392, guid: b682b91d8605c534b8865614730f3882,
    type: 2}
  m_PrefabInternal: {fileID: 0}
  serializedVersion: 5
  m_Component:
  - component: {fileID: 1748856717}
  - component: {fileID: 1748856720}
  - component: {fileID: 1748856719}
  - component: {fileID: 1748856718}
  m_Layer: 5
  m_Name: Enemy Damage Objective Button
  m_TagString: Untagged
  m_Icon: {fileID: 0}
  m_NavMeshLayer: 0
  m_StaticEditorFlags: 0
  m_IsActive: 1
--- !u!224 &1748856717
RectTransform:
  m_ObjectHideFlags: 0
  m_PrefabParentObject: {fileID: 224779891306564824, guid: b682b91d8605c534b8865614730f3882,
    type: 2}
  m_PrefabInternal: {fileID: 0}
  m_GameObject: {fileID: 1748856716}
  m_LocalRotation: {x: -0, y: -0, z: -0, w: 1}
  m_LocalPosition: {x: 0, y: 0, z: 0}
  m_LocalScale: {x: 1, y: 1, z: 1}
  m_Children:
  - {fileID: 1030870091}
  m_Father: {fileID: 1727973541}
  m_RootOrder: 6
  m_LocalEulerAnglesHint: {x: 0, y: 0, z: 0}
  m_AnchorMin: {x: 0.5, y: 0.5}
  m_AnchorMax: {x: 0.5, y: 0.5}
  m_AnchoredPosition: {x: 0, y: -360}
  m_SizeDelta: {x: 300, y: 60}
  m_Pivot: {x: 0.5, y: 0.5}
--- !u!114 &1748856718
MonoBehaviour:
  m_ObjectHideFlags: 0
  m_PrefabParentObject: {fileID: 114058953833422922, guid: b682b91d8605c534b8865614730f3882,
    type: 2}
  m_PrefabInternal: {fileID: 0}
  m_GameObject: {fileID: 1748856716}
  m_Enabled: 1
  m_EditorHideFlags: 0
  m_Script: {fileID: 1392445389, guid: f70555f144d8491a825f0804e09c671c, type: 3}
  m_Name: 
  m_EditorClassIdentifier: 
  m_Navigation:
    m_Mode: 3
    m_SelectOnUp: {fileID: 0}
    m_SelectOnDown: {fileID: 0}
    m_SelectOnLeft: {fileID: 0}
    m_SelectOnRight: {fileID: 0}
  m_Transition: 1
  m_Colors:
    m_NormalColor: {r: 1, g: 1, b: 1, a: 1}
    m_HighlightedColor: {r: 0.9607843, g: 0.9607843, b: 0.9607843, a: 1}
    m_PressedColor: {r: 0.78431374, g: 0.78431374, b: 0.78431374, a: 1}
    m_DisabledColor: {r: 0.78431374, g: 0.78431374, b: 0.78431374, a: 0.5019608}
    m_ColorMultiplier: 1
    m_FadeDuration: 0.1
  m_SpriteState:
    m_HighlightedSprite: {fileID: 0}
    m_PressedSprite: {fileID: 0}
    m_DisabledSprite: {fileID: 0}
  m_AnimationTriggers:
    m_NormalTrigger: Normal
    m_HighlightedTrigger: Highlighted
    m_PressedTrigger: Pressed
    m_DisabledTrigger: Disabled
  m_Interactable: 1
  m_TargetGraphic: {fileID: 1748856719}
  m_OnClick:
    m_PersistentCalls:
      m_Calls:
      - m_Target: {fileID: 1166183445}
        m_MethodName: DamageObjective
        m_Mode: 1
        m_Arguments:
          m_ObjectArgument: {fileID: 0}
          m_ObjectArgumentAssemblyTypeName: UnityEngine.Object, UnityEngine
          m_IntArgument: 0
          m_FloatArgument: 0
          m_StringArgument: 
          m_BoolArgument: 0
        m_CallState: 2
    m_TypeName: UnityEngine.UI.Button+ButtonClickedEvent, UnityEngine.UI, Version=1.0.0.0,
      Culture=neutral, PublicKeyToken=null
--- !u!114 &1748856719
MonoBehaviour:
  m_ObjectHideFlags: 0
  m_PrefabParentObject: {fileID: 114894405804565656, guid: b682b91d8605c534b8865614730f3882,
    type: 2}
  m_PrefabInternal: {fileID: 0}
  m_GameObject: {fileID: 1748856716}
  m_Enabled: 1
  m_EditorHideFlags: 0
  m_Script: {fileID: -765806418, guid: f70555f144d8491a825f0804e09c671c, type: 3}
  m_Name: 
  m_EditorClassIdentifier: 
  m_Material: {fileID: 0}
  m_Color: {r: 1, g: 1, b: 1, a: 1}
  m_RaycastTarget: 1
  m_OnCullStateChanged:
    m_PersistentCalls:
      m_Calls: []
    m_TypeName: UnityEngine.UI.MaskableGraphic+CullStateChangedEvent, UnityEngine.UI,
      Version=1.0.0.0, Culture=neutral, PublicKeyToken=null
  m_Sprite: {fileID: 10905, guid: 0000000000000000f000000000000000, type: 0}
  m_Type: 1
  m_PreserveAspect: 0
  m_FillCenter: 1
  m_FillMethod: 4
  m_FillAmount: 1
  m_FillClockwise: 1
  m_FillOrigin: 0
--- !u!222 &1748856720
CanvasRenderer:
  m_ObjectHideFlags: 0
  m_PrefabParentObject: {fileID: 222345820174298814, guid: b682b91d8605c534b8865614730f3882,
    type: 2}
  m_PrefabInternal: {fileID: 0}
  m_GameObject: {fileID: 1748856716}
--- !u!1 &1764698638
GameObject:
  m_ObjectHideFlags: 0
  m_PrefabParentObject: {fileID: 1322799646570986, guid: b682b91d8605c534b8865614730f3882,
    type: 2}
  m_PrefabInternal: {fileID: 0}
  serializedVersion: 5
  m_Component:
  - component: {fileID: 1764698639}
  - component: {fileID: 1764698641}
  - component: {fileID: 1764698640}
  m_Layer: 5
  m_Name: BackBorder
  m_TagString: Untagged
  m_Icon: {fileID: 0}
  m_NavMeshLayer: 0
  m_StaticEditorFlags: 0
  m_IsActive: 1
--- !u!224 &1764698639
RectTransform:
  m_ObjectHideFlags: 0
  m_PrefabParentObject: {fileID: 224004593567831572, guid: b682b91d8605c534b8865614730f3882,
    type: 2}
  m_PrefabInternal: {fileID: 0}
  m_GameObject: {fileID: 1764698638}
  m_LocalRotation: {x: 0, y: 0, z: 0, w: 1}
  m_LocalPosition: {x: 0, y: 0, z: 0}
  m_LocalScale: {x: 1, y: 1, z: 1}
  m_Children: []
  m_Father: {fileID: 1341345102}
  m_RootOrder: 0
  m_LocalEulerAnglesHint: {x: 0, y: 0, z: 0}
  m_AnchorMin: {x: 0.5, y: 0.5}
  m_AnchorMax: {x: 0.5, y: 0.5}
  m_AnchoredPosition: {x: 24.25262, y: 3.311266}
  m_SizeDelta: {x: 253, y: 101}
  m_Pivot: {x: 0.5, y: 0.5}
--- !u!114 &1764698640
MonoBehaviour:
  m_ObjectHideFlags: 0
  m_PrefabParentObject: {fileID: 114285184419042966, guid: b682b91d8605c534b8865614730f3882,
    type: 2}
  m_PrefabInternal: {fileID: 0}
  m_GameObject: {fileID: 1764698638}
  m_Enabled: 1
  m_EditorHideFlags: 0
  m_Script: {fileID: -765806418, guid: f70555f144d8491a825f0804e09c671c, type: 3}
  m_Name: 
  m_EditorClassIdentifier: 
  m_Material: {fileID: 0}
  m_Color: {r: 1, g: 1, b: 1, a: 1}
  m_RaycastTarget: 1
  m_OnCullStateChanged:
    m_PersistentCalls:
      m_Calls: []
    m_TypeName: UnityEngine.UI.MaskableGraphic+CullStateChangedEvent, UnityEngine.UI,
      Version=1.0.0.0, Culture=neutral, PublicKeyToken=null
  m_Sprite: {fileID: 21300000, guid: aeb7591f13a6444e6b8d0eeb7f6d95fb, type: 3}
  m_Type: 0
  m_PreserveAspect: 0
  m_FillCenter: 1
  m_FillMethod: 4
  m_FillAmount: 1
  m_FillClockwise: 1
  m_FillOrigin: 0
--- !u!222 &1764698641
CanvasRenderer:
  m_ObjectHideFlags: 0
  m_PrefabParentObject: {fileID: 222324410843610098, guid: b682b91d8605c534b8865614730f3882,
    type: 2}
  m_PrefabInternal: {fileID: 0}
  m_GameObject: {fileID: 1764698638}
--- !u!1 &1772072863
GameObject:
  m_ObjectHideFlags: 0
  m_PrefabParentObject: {fileID: 1389254896669618, guid: b682b91d8605c534b8865614730f3882,
    type: 2}
  m_PrefabInternal: {fileID: 0}
  serializedVersion: 5
  m_Component:
  - component: {fileID: 1772072864}
  - component: {fileID: 1772072866}
  - component: {fileID: 1772072865}
  m_Layer: 5
  m_Name: Background
  m_TagString: Untagged
  m_Icon: {fileID: 0}
  m_NavMeshLayer: 0
  m_StaticEditorFlags: 0
  m_IsActive: 1
--- !u!224 &1772072864
RectTransform:
  m_ObjectHideFlags: 0
  m_PrefabParentObject: {fileID: 224148325468270288, guid: b682b91d8605c534b8865614730f3882,
    type: 2}
  m_PrefabInternal: {fileID: 0}
  m_GameObject: {fileID: 1772072863}
  m_LocalRotation: {x: -0, y: -0, z: -0, w: 1}
  m_LocalPosition: {x: 0, y: 0, z: 0}
  m_LocalScale: {x: 1, y: 1, z: 1}
  m_Children: []
  m_Father: {fileID: 1341989111}
  m_RootOrder: 0
  m_LocalEulerAnglesHint: {x: 0, y: 0, z: 0}
  m_AnchorMin: {x: 0.5, y: 0.5}
  m_AnchorMax: {x: 0.5, y: 0.5}
  m_AnchoredPosition: {x: 5, y: -0.79999995}
  m_SizeDelta: {x: 665, y: 99}
  m_Pivot: {x: 0.5, y: 0.5}
--- !u!114 &1772072865
MonoBehaviour:
  m_ObjectHideFlags: 0
  m_PrefabParentObject: {fileID: 114757752032790924, guid: b682b91d8605c534b8865614730f3882,
    type: 2}
  m_PrefabInternal: {fileID: 0}
  m_GameObject: {fileID: 1772072863}
  m_Enabled: 1
  m_EditorHideFlags: 0
  m_Script: {fileID: -765806418, guid: f70555f144d8491a825f0804e09c671c, type: 3}
  m_Name: 
  m_EditorClassIdentifier: 
  m_Material: {fileID: 0}
  m_Color: {r: 1, g: 1, b: 1, a: 1}
  m_RaycastTarget: 1
  m_OnCullStateChanged:
    m_PersistentCalls:
      m_Calls: []
    m_TypeName: UnityEngine.UI.MaskableGraphic+CullStateChangedEvent, UnityEngine.UI,
      Version=1.0.0.0, Culture=neutral, PublicKeyToken=null
  m_Sprite: {fileID: 21300000, guid: 2e3115f3576704498969700a401baad3, type: 3}
  m_Type: 0
  m_PreserveAspect: 0
  m_FillCenter: 1
  m_FillMethod: 4
  m_FillAmount: 1
  m_FillClockwise: 1
  m_FillOrigin: 0
--- !u!222 &1772072866
CanvasRenderer:
  m_ObjectHideFlags: 0
  m_PrefabParentObject: {fileID: 222909931403957068, guid: b682b91d8605c534b8865614730f3882,
    type: 2}
  m_PrefabInternal: {fileID: 0}
  m_GameObject: {fileID: 1772072863}
--- !u!1 &1800908642
GameObject:
  m_ObjectHideFlags: 0
  m_PrefabParentObject: {fileID: 0}
  m_PrefabInternal: {fileID: 0}
  serializedVersion: 5
  m_Component:
  - component: {fileID: 1800908646}
  - component: {fileID: 1800908645}
  - component: {fileID: 1800908644}
  - component: {fileID: 1800908643}
  m_Layer: 0
  m_Name: Main Camera
  m_TagString: MainCamera
  m_Icon: {fileID: 0}
  m_NavMeshLayer: 0
  m_StaticEditorFlags: 0
  m_IsActive: 1
--- !u!81 &1800908643
AudioListener:
  m_ObjectHideFlags: 0
  m_PrefabParentObject: {fileID: 0}
  m_PrefabInternal: {fileID: 0}
  m_GameObject: {fileID: 1800908642}
  m_Enabled: 1
--- !u!124 &1800908644
Behaviour:
  m_ObjectHideFlags: 0
  m_PrefabParentObject: {fileID: 0}
  m_PrefabInternal: {fileID: 0}
  m_GameObject: {fileID: 1800908642}
  m_Enabled: 1
--- !u!20 &1800908645
Camera:
  m_ObjectHideFlags: 0
  m_PrefabParentObject: {fileID: 0}
  m_PrefabInternal: {fileID: 0}
  m_GameObject: {fileID: 1800908642}
  m_Enabled: 1
  serializedVersion: 2
  m_ClearFlags: 1
  m_BackGroundColor: {r: 0.19215687, g: 0.3019608, b: 0.4745098, a: 0}
  m_NormalizedViewPortRect:
    serializedVersion: 2
    x: 0
    y: 0
    width: 1
    height: 1
  near clip plane: 0.3
  far clip plane: 1000
  field of view: 60
  orthographic: 1
  orthographic size: 3
  m_Depth: -1
  m_CullingMask:
    serializedVersion: 2
    m_Bits: 4294967295
  m_RenderingPath: -1
  m_TargetTexture: {fileID: 0}
  m_TargetDisplay: 0
  m_TargetEye: 3
  m_HDR: 1
  m_AllowMSAA: 1
  m_AllowDynamicResolution: 0
  m_ForceIntoRT: 0
  m_OcclusionCulling: 1
  m_StereoConvergence: 10
  m_StereoSeparation: 0.022
--- !u!4 &1800908646
Transform:
  m_ObjectHideFlags: 0
  m_PrefabParentObject: {fileID: 0}
  m_PrefabInternal: {fileID: 0}
  m_GameObject: {fileID: 1800908642}
  m_LocalRotation: {x: 0, y: 0, z: 0, w: 1}
  m_LocalPosition: {x: 0, y: 0, z: -10}
  m_LocalScale: {x: 1, y: 1, z: 1}
  m_Children: []
  m_Father: {fileID: 0}
  m_RootOrder: 0
  m_LocalEulerAnglesHint: {x: 0, y: 0, z: 0}
--- !u!1 &1898988056
GameObject:
  m_ObjectHideFlags: 0
  m_PrefabParentObject: {fileID: 1779054654764194, guid: b682b91d8605c534b8865614730f3882,
    type: 2}
  m_PrefabInternal: {fileID: 0}
  serializedVersion: 5
  m_Component:
  - component: {fileID: 1898988057}
  - component: {fileID: 1898988060}
  - component: {fileID: 1898988059}
  - component: {fileID: 1898988058}
  m_Layer: 5
  m_Name: Spend 100 Coins Button
  m_TagString: Untagged
  m_Icon: {fileID: 0}
  m_NavMeshLayer: 0
  m_StaticEditorFlags: 0
  m_IsActive: 1
--- !u!224 &1898988057
RectTransform:
  m_ObjectHideFlags: 0
  m_PrefabParentObject: {fileID: 224008871886640302, guid: b682b91d8605c534b8865614730f3882,
    type: 2}
  m_PrefabInternal: {fileID: 0}
  m_GameObject: {fileID: 1898988056}
  m_LocalRotation: {x: -0, y: -0, z: -0, w: 1}
  m_LocalPosition: {x: 0, y: 0, z: 0}
  m_LocalScale: {x: 1, y: 1, z: 1}
  m_Children:
  - {fileID: 1919129552}
  m_Father: {fileID: 1727973541}
  m_RootOrder: 1
  m_LocalEulerAnglesHint: {x: 0, y: 0, z: 0}
  m_AnchorMin: {x: 0.5, y: 0.5}
  m_AnchorMax: {x: 0.5, y: 0.5}
  m_AnchoredPosition: {x: 0, y: -60}
  m_SizeDelta: {x: 300, y: 60}
  m_Pivot: {x: 0.5, y: 0.5}
--- !u!114 &1898988058
MonoBehaviour:
  m_ObjectHideFlags: 0
  m_PrefabParentObject: {fileID: 114328568293845818, guid: b682b91d8605c534b8865614730f3882,
    type: 2}
  m_PrefabInternal: {fileID: 0}
  m_GameObject: {fileID: 1898988056}
  m_Enabled: 1
  m_EditorHideFlags: 0
  m_Script: {fileID: 1392445389, guid: f70555f144d8491a825f0804e09c671c, type: 3}
  m_Name: 
  m_EditorClassIdentifier: 
  m_Navigation:
    m_Mode: 3
    m_SelectOnUp: {fileID: 0}
    m_SelectOnDown: {fileID: 0}
    m_SelectOnLeft: {fileID: 0}
    m_SelectOnRight: {fileID: 0}
  m_Transition: 1
  m_Colors:
    m_NormalColor: {r: 1, g: 1, b: 1, a: 1}
    m_HighlightedColor: {r: 0.9607843, g: 0.9607843, b: 0.9607843, a: 1}
    m_PressedColor: {r: 0.78431374, g: 0.78431374, b: 0.78431374, a: 1}
    m_DisabledColor: {r: 0.78431374, g: 0.78431374, b: 0.78431374, a: 0.5019608}
    m_ColorMultiplier: 1
    m_FadeDuration: 0.1
  m_SpriteState:
    m_HighlightedSprite: {fileID: 0}
    m_PressedSprite: {fileID: 0}
    m_DisabledSprite: {fileID: 0}
  m_AnimationTriggers:
    m_NormalTrigger: Normal
    m_HighlightedTrigger: Highlighted
    m_PressedTrigger: Pressed
    m_DisabledTrigger: Disabled
  m_Interactable: 1
  m_TargetGraphic: {fileID: 1898988059}
  m_OnClick:
    m_PersistentCalls:
      m_Calls:
      - m_Target: {fileID: 558595022}
        m_MethodName: ChangeCoinAmount
        m_Mode: 4
        m_Arguments:
          m_ObjectArgument: {fileID: 0}
          m_ObjectArgumentAssemblyTypeName: UnityEngine.Object, UnityEngine
          m_IntArgument: -100
          m_FloatArgument: -100
          m_StringArgument: 
          m_BoolArgument: 0
        m_CallState: 2
    m_TypeName: UnityEngine.UI.Button+ButtonClickedEvent, UnityEngine.UI, Version=1.0.0.0,
      Culture=neutral, PublicKeyToken=null
--- !u!114 &1898988059
MonoBehaviour:
  m_ObjectHideFlags: 0
  m_PrefabParentObject: {fileID: 114614899636537946, guid: b682b91d8605c534b8865614730f3882,
    type: 2}
  m_PrefabInternal: {fileID: 0}
  m_GameObject: {fileID: 1898988056}
  m_Enabled: 1
  m_EditorHideFlags: 0
  m_Script: {fileID: -765806418, guid: f70555f144d8491a825f0804e09c671c, type: 3}
  m_Name: 
  m_EditorClassIdentifier: 
  m_Material: {fileID: 0}
  m_Color: {r: 1, g: 1, b: 1, a: 1}
  m_RaycastTarget: 1
  m_OnCullStateChanged:
    m_PersistentCalls:
      m_Calls: []
    m_TypeName: UnityEngine.UI.MaskableGraphic+CullStateChangedEvent, UnityEngine.UI,
      Version=1.0.0.0, Culture=neutral, PublicKeyToken=null
  m_Sprite: {fileID: 10905, guid: 0000000000000000f000000000000000, type: 0}
  m_Type: 1
  m_PreserveAspect: 0
  m_FillCenter: 1
  m_FillMethod: 4
  m_FillAmount: 1
  m_FillClockwise: 1
  m_FillOrigin: 0
--- !u!222 &1898988060
CanvasRenderer:
  m_ObjectHideFlags: 0
  m_PrefabParentObject: {fileID: 222559636733076462, guid: b682b91d8605c534b8865614730f3882,
    type: 2}
  m_PrefabInternal: {fileID: 0}
  m_GameObject: {fileID: 1898988056}
--- !u!1 &1914490794
GameObject:
  m_ObjectHideFlags: 0
  m_PrefabParentObject: {fileID: 1061690637674880, guid: b682b91d8605c534b8865614730f3882,
    type: 2}
  m_PrefabInternal: {fileID: 0}
  serializedVersion: 5
  m_Component:
  - component: {fileID: 1914490795}
  - component: {fileID: 1914490798}
  - component: {fileID: 1914490797}
  - component: {fileID: 1914490796}
  m_Layer: 5
  m_Name: Add 1 Life button
  m_TagString: Untagged
  m_Icon: {fileID: 0}
  m_NavMeshLayer: 0
  m_StaticEditorFlags: 0
  m_IsActive: 1
--- !u!224 &1914490795
RectTransform:
  m_ObjectHideFlags: 0
  m_PrefabParentObject: {fileID: 224898001814935866, guid: b682b91d8605c534b8865614730f3882,
    type: 2}
  m_PrefabInternal: {fileID: 0}
  m_GameObject: {fileID: 1914490794}
  m_LocalRotation: {x: -0, y: -0, z: -0, w: 1}
  m_LocalPosition: {x: 0, y: 0, z: 0}
  m_LocalScale: {x: 1, y: 1, z: 1}
  m_Children:
  - {fileID: 261906223}
  m_Father: {fileID: 1727973541}
  m_RootOrder: 2
  m_LocalEulerAnglesHint: {x: 0, y: 0, z: 0}
  m_AnchorMin: {x: 0.5, y: 0.5}
  m_AnchorMax: {x: 0.5, y: 0.5}
  m_AnchoredPosition: {x: 0, y: -120}
  m_SizeDelta: {x: 300, y: 60}
  m_Pivot: {x: 0.5, y: 0.5}
--- !u!114 &1914490796
MonoBehaviour:
  m_ObjectHideFlags: 0
  m_PrefabParentObject: {fileID: 114905555990431344, guid: b682b91d8605c534b8865614730f3882,
    type: 2}
  m_PrefabInternal: {fileID: 0}
  m_GameObject: {fileID: 1914490794}
  m_Enabled: 1
  m_EditorHideFlags: 0
  m_Script: {fileID: 1392445389, guid: f70555f144d8491a825f0804e09c671c, type: 3}
  m_Name: 
  m_EditorClassIdentifier: 
  m_Navigation:
    m_Mode: 3
    m_SelectOnUp: {fileID: 0}
    m_SelectOnDown: {fileID: 0}
    m_SelectOnLeft: {fileID: 0}
    m_SelectOnRight: {fileID: 0}
  m_Transition: 1
  m_Colors:
    m_NormalColor: {r: 1, g: 1, b: 1, a: 1}
    m_HighlightedColor: {r: 0.9607843, g: 0.9607843, b: 0.9607843, a: 1}
    m_PressedColor: {r: 0.78431374, g: 0.78431374, b: 0.78431374, a: 1}
    m_DisabledColor: {r: 0.78431374, g: 0.78431374, b: 0.78431374, a: 0.5019608}
    m_ColorMultiplier: 1
    m_FadeDuration: 0.1
  m_SpriteState:
    m_HighlightedSprite: {fileID: 0}
    m_PressedSprite: {fileID: 0}
    m_DisabledSprite: {fileID: 0}
  m_AnimationTriggers:
    m_NormalTrigger: Normal
    m_HighlightedTrigger: Highlighted
    m_PressedTrigger: Pressed
    m_DisabledTrigger: Disabled
  m_Interactable: 1
  m_TargetGraphic: {fileID: 1914490797}
  m_OnClick:
    m_PersistentCalls:
      m_Calls:
      - m_Target: {fileID: 558595022}
        m_MethodName: ChangeLivesAmount
        m_Mode: 3
        m_Arguments:
          m_ObjectArgument: {fileID: 0}
          m_ObjectArgumentAssemblyTypeName: UnityEngine.Object, UnityEngine
          m_IntArgument: 1
          m_FloatArgument: 800
          m_StringArgument: 
          m_BoolArgument: 0
        m_CallState: 2
    m_TypeName: UnityEngine.UI.Button+ButtonClickedEvent, UnityEngine.UI, Version=1.0.0.0,
      Culture=neutral, PublicKeyToken=null
--- !u!114 &1914490797
MonoBehaviour:
  m_ObjectHideFlags: 0
  m_PrefabParentObject: {fileID: 114261749408241230, guid: b682b91d8605c534b8865614730f3882,
    type: 2}
  m_PrefabInternal: {fileID: 0}
  m_GameObject: {fileID: 1914490794}
  m_Enabled: 1
  m_EditorHideFlags: 0
  m_Script: {fileID: -765806418, guid: f70555f144d8491a825f0804e09c671c, type: 3}
  m_Name: 
  m_EditorClassIdentifier: 
  m_Material: {fileID: 0}
  m_Color: {r: 1, g: 1, b: 1, a: 1}
  m_RaycastTarget: 1
  m_OnCullStateChanged:
    m_PersistentCalls:
      m_Calls: []
    m_TypeName: UnityEngine.UI.MaskableGraphic+CullStateChangedEvent, UnityEngine.UI,
      Version=1.0.0.0, Culture=neutral, PublicKeyToken=null
  m_Sprite: {fileID: 10905, guid: 0000000000000000f000000000000000, type: 0}
  m_Type: 1
  m_PreserveAspect: 0
  m_FillCenter: 1
  m_FillMethod: 4
  m_FillAmount: 1
  m_FillClockwise: 1
  m_FillOrigin: 0
--- !u!222 &1914490798
CanvasRenderer:
  m_ObjectHideFlags: 0
  m_PrefabParentObject: {fileID: 222037787027680020, guid: b682b91d8605c534b8865614730f3882,
    type: 2}
  m_PrefabInternal: {fileID: 0}
  m_GameObject: {fileID: 1914490794}
--- !u!1 &1919129551
GameObject:
  m_ObjectHideFlags: 0
  m_PrefabParentObject: {fileID: 1899985864966982, guid: b682b91d8605c534b8865614730f3882,
    type: 2}
  m_PrefabInternal: {fileID: 0}
  serializedVersion: 5
  m_Component:
  - component: {fileID: 1919129552}
  - component: {fileID: 1919129554}
  - component: {fileID: 1919129553}
  m_Layer: 5
  m_Name: Text
  m_TagString: Untagged
  m_Icon: {fileID: 0}
  m_NavMeshLayer: 0
  m_StaticEditorFlags: 0
  m_IsActive: 1
--- !u!224 &1919129552
RectTransform:
  m_ObjectHideFlags: 0
  m_PrefabParentObject: {fileID: 224400813793984696, guid: b682b91d8605c534b8865614730f3882,
    type: 2}
  m_PrefabInternal: {fileID: 0}
  m_GameObject: {fileID: 1919129551}
  m_LocalRotation: {x: 0, y: 0, z: 0, w: 1}
  m_LocalPosition: {x: 0, y: 0, z: 0}
  m_LocalScale: {x: 1, y: 1, z: 1}
  m_Children: []
  m_Father: {fileID: 1898988057}
  m_RootOrder: 0
  m_LocalEulerAnglesHint: {x: 0, y: 0, z: 0}
  m_AnchorMin: {x: 0, y: 0}
  m_AnchorMax: {x: 1, y: 1}
  m_AnchoredPosition: {x: 0, y: 0}
  m_SizeDelta: {x: 0, y: 0}
  m_Pivot: {x: 0.5, y: 0.5}
--- !u!114 &1919129553
MonoBehaviour:
  m_ObjectHideFlags: 0
  m_PrefabParentObject: {fileID: 114850226987988430, guid: b682b91d8605c534b8865614730f3882,
    type: 2}
  m_PrefabInternal: {fileID: 0}
  m_GameObject: {fileID: 1919129551}
  m_Enabled: 1
  m_EditorHideFlags: 0
  m_Script: {fileID: 708705254, guid: f70555f144d8491a825f0804e09c671c, type: 3}
  m_Name: 
  m_EditorClassIdentifier: 
  m_Material: {fileID: 0}
  m_Color: {r: 0.19607843, g: 0.19607843, b: 0.19607843, a: 1}
  m_RaycastTarget: 1
  m_OnCullStateChanged:
    m_PersistentCalls:
      m_Calls: []
    m_TypeName: UnityEngine.UI.MaskableGraphic+CullStateChangedEvent, UnityEngine.UI,
      Version=1.0.0.0, Culture=neutral, PublicKeyToken=null
  m_FontData:
    m_Font: {fileID: 10102, guid: 0000000000000000e000000000000000, type: 0}
    m_FontSize: 25
    m_FontStyle: 0
    m_BestFit: 0
    m_MinSize: 2
    m_MaxSize: 40
    m_Alignment: 4
    m_AlignByGeometry: 0
    m_RichText: 1
    m_HorizontalOverflow: 0
    m_VerticalOverflow: 0
    m_LineSpacing: 1
  m_Text: Spend 100 coins
--- !u!222 &1919129554
CanvasRenderer:
  m_ObjectHideFlags: 0
  m_PrefabParentObject: {fileID: 222823921002758704, guid: b682b91d8605c534b8865614730f3882,
    type: 2}
  m_PrefabInternal: {fileID: 0}
  m_GameObject: {fileID: 1919129551}
--- !u!1 &2083890203
GameObject:
  m_ObjectHideFlags: 0
  m_PrefabParentObject: {fileID: 0}
  m_PrefabInternal: {fileID: 0}
  serializedVersion: 5
  m_Component:
  - component: {fileID: 2083890205}
  - component: {fileID: 2083890204}
  m_Layer: 0
  m_Name: BUILDING_Orange
  m_TagString: Untagged
  m_Icon: {fileID: 0}
  m_NavMeshLayer: 0
  m_StaticEditorFlags: 0
  m_IsActive: 1
--- !u!212 &2083890204
SpriteRenderer:
  m_ObjectHideFlags: 0
  m_PrefabParentObject: {fileID: 0}
  m_PrefabInternal: {fileID: 0}
  m_GameObject: {fileID: 2083890203}
  m_Enabled: 1
  m_CastShadows: 0
  m_ReceiveShadows: 0
  m_DynamicOccludee: 1
  m_MotionVectors: 1
  m_LightProbeUsage: 1
  m_ReflectionProbeUsage: 1
  m_Materials:
  - {fileID: 10754, guid: 0000000000000000f000000000000000, type: 0}
  m_StaticBatchInfo:
    firstSubMesh: 0
    subMeshCount: 0
  m_StaticBatchRoot: {fileID: 0}
  m_ProbeAnchor: {fileID: 0}
  m_LightProbeVolumeOverride: {fileID: 0}
  m_ScaleInLightmap: 1
  m_PreserveUVs: 0
  m_IgnoreNormalsForChartDetection: 0
  m_ImportantGI: 0
  m_StitchLightmapSeams: 0
  m_SelectedEditorRenderState: 0
  m_MinimumChartSize: 4
  m_AutoUVMaxDistance: 0.5
  m_AutoUVMaxAngle: 89
  m_LightmapParameters: {fileID: 0}
  m_SortingLayerID: 0
  m_SortingLayer: 0
  m_SortingOrder: 0
  m_Sprite: {fileID: 21300000, guid: fb4abcfb498075e498ec7d3446ae2fd5, type: 3}
  m_Color: {r: 1, g: 1, b: 1, a: 1}
  m_FlipX: 0
  m_FlipY: 0
  m_DrawMode: 0
  m_Size: {x: 1.94, y: 2.99}
  m_AdaptiveModeThreshold: 0.5
  m_SpriteTileMode: 0
  m_WasSpriteAssigned: 1
  m_MaskInteraction: 0
--- !u!4 &2083890205
Transform:
  m_ObjectHideFlags: 0
  m_PrefabParentObject: {fileID: 0}
  m_PrefabInternal: {fileID: 0}
  m_GameObject: {fileID: 2083890203}
  m_LocalRotation: {x: 0, y: 0, z: 0, w: 1}
  m_LocalPosition: {x: 0.03, y: 1.21, z: 0}
  m_LocalScale: {x: 1, y: 1, z: 1}
  m_Children: []
  m_Father: {fileID: 0}
  m_RootOrder: 9
  m_LocalEulerAnglesHint: {x: 0, y: 0, z: 0}
--- !u!1 &2102952301
GameObject:
  m_ObjectHideFlags: 0
  m_PrefabParentObject: {fileID: 1820731485617634, guid: b682b91d8605c534b8865614730f3882,
    type: 2}
  m_PrefabInternal: {fileID: 0}
  serializedVersion: 5
  m_Component:
  - component: {fileID: 2102952302}
  - component: {fileID: 2102952304}
  - component: {fileID: 2102952303}
  m_Layer: 5
  m_Name: Coins Image
  m_TagString: Untagged
  m_Icon: {fileID: 0}
  m_NavMeshLayer: 0
  m_StaticEditorFlags: 0
  m_IsActive: 1
--- !u!224 &2102952302
RectTransform:
  m_ObjectHideFlags: 0
  m_PrefabParentObject: {fileID: 224074537063267876, guid: b682b91d8605c534b8865614730f3882,
    type: 2}
  m_PrefabInternal: {fileID: 0}
  m_GameObject: {fileID: 2102952301}
  m_LocalRotation: {x: -0, y: -0, z: -0, w: 1}
  m_LocalPosition: {x: 0, y: 0, z: 0}
  m_LocalScale: {x: 1, y: 1, z: 1}
  m_Children: []
  m_Father: {fileID: 1341345102}
  m_RootOrder: 1
  m_LocalEulerAnglesHint: {x: 0, y: 0, z: 0}
  m_AnchorMin: {x: 0.5, y: 0.5}
  m_AnchorMax: {x: 0.5, y: 0.5}
  m_AnchoredPosition: {x: 107.5, y: 5}
  m_SizeDelta: {x: 96, y: 107}
  m_Pivot: {x: 0.5, y: 0.5}
--- !u!114 &2102952303
MonoBehaviour:
  m_ObjectHideFlags: 0
  m_PrefabParentObject: {fileID: 114606300109150548, guid: b682b91d8605c534b8865614730f3882,
    type: 2}
  m_PrefabInternal: {fileID: 0}
  m_GameObject: {fileID: 2102952301}
  m_Enabled: 1
  m_EditorHideFlags: 0
  m_Script: {fileID: -765806418, guid: f70555f144d8491a825f0804e09c671c, type: 3}
  m_Name: 
  m_EditorClassIdentifier: 
  m_Material: {fileID: 0}
  m_Color: {r: 1, g: 1, b: 1, a: 1}
  m_RaycastTarget: 1
  m_OnCullStateChanged:
    m_PersistentCalls:
      m_Calls: []
    m_TypeName: UnityEngine.UI.MaskableGraphic+CullStateChangedEvent, UnityEngine.UI,
      Version=1.0.0.0, Culture=neutral, PublicKeyToken=null
  m_Sprite: {fileID: 21300000, guid: e37f92f15d5e64151a63ab30cb0ee11e, type: 3}
  m_Type: 0
  m_PreserveAspect: 0
  m_FillCenter: 1
  m_FillMethod: 4
  m_FillAmount: 1
  m_FillClockwise: 1
  m_FillOrigin: 0
--- !u!222 &2102952304
CanvasRenderer:
  m_ObjectHideFlags: 0
  m_PrefabParentObject: {fileID: 222708283260947520, guid: b682b91d8605c534b8865614730f3882,
    type: 2}
  m_PrefabInternal: {fileID: 0}
  m_GameObject: {fileID: 2102952301}<|MERGE_RESOLUTION|>--- conflicted
+++ resolved
@@ -598,11 +598,11 @@
   m_PrefabInternal: {fileID: 0}
   m_GameObject: {fileID: 221497453}
   m_LocalRotation: {x: 0, y: 0, z: 0, w: 1}
-  m_LocalPosition: {x: -1.2, y: 0.1, z: 0}
+  m_LocalPosition: {x: -0.69, y: 0.1, z: 0}
   m_LocalScale: {x: 1, y: 1, z: 1}
   m_Children: []
   m_Father: {fileID: 0}
-  m_RootOrder: 4
+  m_RootOrder: 5
   m_LocalEulerAnglesHint: {x: 0, y: 0, z: 0}
 --- !u!1 &233612223
 GameObject:
@@ -1060,7 +1060,6 @@
   m_Component:
   - component: {fileID: 700305041}
   - component: {fileID: 700305042}
-  - component: {fileID: 700305043}
   m_Layer: 0
   m_Name: Drums
   m_TagString: Untagged
@@ -1162,26 +1161,8 @@
     m_PreInfinity: 2
     m_PostInfinity: 2
     m_RotationOrder: 0
-<<<<<<< HEAD
---- !u!114 &700305043
-MonoBehaviour:
-  m_ObjectHideFlags: 0
-  m_PrefabParentObject: {fileID: 0}
-  m_PrefabInternal: {fileID: 0}
-  m_GameObject: {fileID: 700305040}
-  m_Enabled: 1
-  m_EditorHideFlags: 0
-  m_Script: {fileID: 11500000, guid: 2465753ba6ff6d74fa85c1a263ebba4e, type: 3}
-  m_Name: 
-  m_EditorClassIdentifier: 
-  Instrument: 1
-  m_Source: {fileID: 700305042}
---- !u!1001 &888334880
-Prefab:
-=======
 --- !u!1 &757003453
 GameObject:
->>>>>>> 297c67f6
   m_ObjectHideFlags: 0
   m_PrefabParentObject: {fileID: 1877176119703514, guid: b682b91d8605c534b8865614730f3882,
     type: 2}
@@ -1471,7 +1452,7 @@
       objectReference: {fileID: 0}
     - target: {fileID: 4717605004064510, guid: 09c6adc9570a3e04d9850194b8601349, type: 2}
       propertyPath: m_RootOrder
-      value: 5
+      value: 6
       objectReference: {fileID: 0}
     - target: {fileID: 60122207165887252, guid: 09c6adc9570a3e04d9850194b8601349,
         type: 2}
@@ -1763,7 +1744,6 @@
   serializedVersion: 5
   m_Component:
   - component: {fileID: 1001039279}
-  - component: {fileID: 1001039280}
   m_Layer: 0
   m_Name: AudioManager
   m_TagString: Untagged
@@ -1786,167 +1766,8 @@
   - {fileID: 1138197389}
   - {fileID: 233612224}
   m_Father: {fileID: 0}
-  m_RootOrder: 7
-  m_LocalEulerAnglesHint: {x: 0, y: 0, z: 0}
-<<<<<<< HEAD
---- !u!114 &1001039280
-MonoBehaviour:
-  m_ObjectHideFlags: 0
-  m_PrefabParentObject: {fileID: 0}
-  m_PrefabInternal: {fileID: 0}
-  m_GameObject: {fileID: 1001039278}
-  m_Enabled: 0
-  m_EditorHideFlags: 0
-  m_Script: {fileID: 11500000, guid: a273d4fc5b9b8914cbd2251691f157fd, type: 3}
-  m_Name: 
-  m_EditorClassIdentifier: 
-  m_AudioMixer: {fileID: 24100000, guid: eefec7e043ef28e469edccaf6f1f551f, type: 2}
-  m_Source: {fileID: 1196726750}
---- !u!1001 &1106456555
-Prefab:
-  m_ObjectHideFlags: 0
-  serializedVersion: 2
-  m_Modification:
-    m_TransformParent: {fileID: 0}
-    m_Modifications:
-    - target: {fileID: 224360137433474760, guid: b682b91d8605c534b8865614730f3882,
-        type: 2}
-      propertyPath: m_LocalPosition.x
-      value: 0
-      objectReference: {fileID: 0}
-    - target: {fileID: 224360137433474760, guid: b682b91d8605c534b8865614730f3882,
-        type: 2}
-      propertyPath: m_LocalPosition.y
-      value: 0
-      objectReference: {fileID: 0}
-    - target: {fileID: 224360137433474760, guid: b682b91d8605c534b8865614730f3882,
-        type: 2}
-      propertyPath: m_LocalPosition.z
-      value: 0
-      objectReference: {fileID: 0}
-    - target: {fileID: 224360137433474760, guid: b682b91d8605c534b8865614730f3882,
-        type: 2}
-      propertyPath: m_LocalRotation.x
-      value: 0
-      objectReference: {fileID: 0}
-    - target: {fileID: 224360137433474760, guid: b682b91d8605c534b8865614730f3882,
-        type: 2}
-      propertyPath: m_LocalRotation.y
-      value: 0
-      objectReference: {fileID: 0}
-    - target: {fileID: 224360137433474760, guid: b682b91d8605c534b8865614730f3882,
-        type: 2}
-      propertyPath: m_LocalRotation.z
-      value: 0
-      objectReference: {fileID: 0}
-    - target: {fileID: 224360137433474760, guid: b682b91d8605c534b8865614730f3882,
-        type: 2}
-      propertyPath: m_LocalRotation.w
-      value: 1
-      objectReference: {fileID: 0}
-    - target: {fileID: 224360137433474760, guid: b682b91d8605c534b8865614730f3882,
-        type: 2}
-      propertyPath: m_RootOrder
-      value: 1
-      objectReference: {fileID: 0}
-    - target: {fileID: 224360137433474760, guid: b682b91d8605c534b8865614730f3882,
-        type: 2}
-      propertyPath: m_AnchoredPosition.x
-      value: 0
-      objectReference: {fileID: 0}
-    - target: {fileID: 224360137433474760, guid: b682b91d8605c534b8865614730f3882,
-        type: 2}
-      propertyPath: m_AnchoredPosition.y
-      value: 0
-      objectReference: {fileID: 0}
-    - target: {fileID: 224360137433474760, guid: b682b91d8605c534b8865614730f3882,
-        type: 2}
-      propertyPath: m_SizeDelta.x
-      value: 0
-      objectReference: {fileID: 0}
-    - target: {fileID: 224360137433474760, guid: b682b91d8605c534b8865614730f3882,
-        type: 2}
-      propertyPath: m_SizeDelta.y
-      value: 0
-      objectReference: {fileID: 0}
-    - target: {fileID: 224360137433474760, guid: b682b91d8605c534b8865614730f3882,
-        type: 2}
-      propertyPath: m_AnchorMin.x
-      value: 0
-      objectReference: {fileID: 0}
-    - target: {fileID: 224360137433474760, guid: b682b91d8605c534b8865614730f3882,
-        type: 2}
-      propertyPath: m_AnchorMin.y
-      value: 0
-      objectReference: {fileID: 0}
-    - target: {fileID: 224360137433474760, guid: b682b91d8605c534b8865614730f3882,
-        type: 2}
-      propertyPath: m_AnchorMax.x
-      value: 0
-      objectReference: {fileID: 0}
-    - target: {fileID: 224360137433474760, guid: b682b91d8605c534b8865614730f3882,
-        type: 2}
-      propertyPath: m_AnchorMax.y
-      value: 0
-      objectReference: {fileID: 0}
-    - target: {fileID: 224360137433474760, guid: b682b91d8605c534b8865614730f3882,
-        type: 2}
-      propertyPath: m_Pivot.x
-      value: 0
-      objectReference: {fileID: 0}
-    - target: {fileID: 224360137433474760, guid: b682b91d8605c534b8865614730f3882,
-        type: 2}
-      propertyPath: m_Pivot.y
-      value: 0
-      objectReference: {fileID: 0}
-    - target: {fileID: 114905555990431344, guid: b682b91d8605c534b8865614730f3882,
-        type: 2}
-      propertyPath: m_OnClick.m_PersistentCalls.m_Calls.Array.data[0].m_Target
-      value: 
-      objectReference: {fileID: 558595022}
-    - target: {fileID: 114351745422942482, guid: b682b91d8605c534b8865614730f3882,
-        type: 2}
-      propertyPath: m_OnClick.m_PersistentCalls.m_Calls.Array.data[0].m_Target
-      value: 
-      objectReference: {fileID: 558595022}
-    - target: {fileID: 114959278215276392, guid: b682b91d8605c534b8865614730f3882,
-        type: 2}
-      propertyPath: m_OnClick.m_PersistentCalls.m_Calls.Array.data[0].m_Target
-      value: 
-      objectReference: {fileID: 0}
-    - target: {fileID: 114058953833422922, guid: b682b91d8605c534b8865614730f3882,
-        type: 2}
-      propertyPath: m_OnClick.m_PersistentCalls.m_Calls.Array.data[0].m_Target
-      value: 
-      objectReference: {fileID: 0}
-    - target: {fileID: 114450176682587292, guid: b682b91d8605c534b8865614730f3882,
-        type: 2}
-      propertyPath: m_OnClick.m_PersistentCalls.m_Calls.Array.data[0].m_Target
-      value: 
-      objectReference: {fileID: 0}
-    - target: {fileID: 114822245308502918, guid: b682b91d8605c534b8865614730f3882,
-        type: 2}
-      propertyPath: m_OnClick.m_PersistentCalls.m_Calls.Array.data[0].m_Target
-      value: 
-      objectReference: {fileID: 558595022}
-    - target: {fileID: 114346784316785820, guid: b682b91d8605c534b8865614730f3882,
-        type: 2}
-      propertyPath: m_OnClick.m_PersistentCalls.m_Calls.Array.data[0].m_Target
-      value: 
-      objectReference: {fileID: 221497454}
-    - target: {fileID: 114328568293845818, guid: b682b91d8605c534b8865614730f3882,
-        type: 2}
-      propertyPath: m_OnClick.m_PersistentCalls.m_Calls.Array.data[0].m_Target
-      value: 
-      objectReference: {fileID: 558595022}
-    - target: {fileID: 1189071666425300, guid: b682b91d8605c534b8865614730f3882, type: 2}
-      propertyPath: m_IsActive
-      value: 1
-      objectReference: {fileID: 0}
-    m_RemovedComponents: []
-  m_ParentPrefab: {fileID: 100100000, guid: b682b91d8605c534b8865614730f3882, type: 2}
-  m_IsPrefabParent: 0
-=======
+  m_RootOrder: 8
+  m_LocalEulerAnglesHint: {x: 0, y: 0, z: 0}
 --- !u!1 &1030870090
 GameObject:
   m_ObjectHideFlags: 0
@@ -2175,7 +1996,6 @@
     type: 2}
   m_PrefabInternal: {fileID: 0}
   m_GameObject: {fileID: 1086755328}
->>>>>>> 297c67f6
 --- !u!1 &1138197388
 GameObject:
   m_ObjectHideFlags: 0
@@ -2191,7 +2011,7 @@
   m_Icon: {fileID: 0}
   m_NavMeshLayer: 0
   m_StaticEditorFlags: 0
-  m_IsActive: 0
+  m_IsActive: 1
 --- !u!4 &1138197389
 Transform:
   m_ObjectHideFlags: 0
@@ -2286,6 +2106,12 @@
     m_PreInfinity: 2
     m_PostInfinity: 2
     m_RotationOrder: 0
+--- !u!114 &1166183445 stripped
+MonoBehaviour:
+  m_PrefabParentObject: {fileID: 114768752582060182, guid: 6070b2b6ce613c74ca956f892c914407,
+    type: 2}
+  m_PrefabInternal: {fileID: 1731791392}
+  m_Script: {fileID: 11500000, guid: dee403cbe6b17e4488e1792fa3a3df74, type: 3}
 --- !u!1 &1196726748
 GameObject:
   m_ObjectHideFlags: 0
@@ -2295,7 +2121,6 @@
   m_Component:
   - component: {fileID: 1196726749}
   - component: {fileID: 1196726750}
-  - component: {fileID: 1196726751}
   m_Layer: 0
   m_Name: Bass
   m_TagString: Untagged
@@ -2397,22 +2222,6 @@
     m_PreInfinity: 2
     m_PostInfinity: 2
     m_RotationOrder: 0
-<<<<<<< HEAD
---- !u!114 &1196726751
-MonoBehaviour:
-  m_ObjectHideFlags: 0
-  m_PrefabParentObject: {fileID: 0}
-  m_PrefabInternal: {fileID: 0}
-  m_GameObject: {fileID: 1196726748}
-  m_Enabled: 1
-  m_EditorHideFlags: 0
-  m_Script: {fileID: 11500000, guid: 2465753ba6ff6d74fa85c1a263ebba4e, type: 3}
-  m_Name: 
-  m_EditorClassIdentifier: 
-  Instrument: 0
-  m_Source: {fileID: 1196726750}
---- !u!1001 &1762369656
-=======
 --- !u!1 &1341345101
 GameObject:
   m_ObjectHideFlags: 0
@@ -2490,7 +2299,6 @@
   m_SizeDelta: {x: 662, y: 100}
   m_Pivot: {x: 0.5, y: 0.5}
 --- !u!1001 &1354543053
->>>>>>> 297c67f6
 Prefab:
   m_ObjectHideFlags: 0
   serializedVersion: 2
@@ -2535,7 +2343,7 @@
     - target: {fileID: 224665575878140636, guid: 652bfa9171ffe214a87aa2ea7803a06e,
         type: 2}
       propertyPath: m_RootOrder
-      value: 6
+      value: 7
       objectReference: {fileID: 0}
     - target: {fileID: 224665575878140636, guid: 652bfa9171ffe214a87aa2ea7803a06e,
         type: 2}
